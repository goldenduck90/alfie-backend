export interface Break {
  start?: string
  end?: string
}

export interface Day {
  start?: string
  end?: string
  breaks?: Break[]
}

export interface WorkingPlan {
  monday?: Day
  tuesday?: Day
  wednesday?: Day
  thursday?: Day
  friday?: Day
  saturday?: Day
  sunday?: Day
}

export interface Break5 {
  start?: string
  end?: string
}

export interface Settings {
  username?: string
  password?: string
  notifications?: boolean
  googleSync?: boolean
  googleCalendar?: string
  googleToken?: string
  syncFutureDays?: number
  syncPastDays?: number
  calendarView?: string
  workingPlan?: WorkingPlan
}

export interface IEACustomer {
  id: number
  name?: string
  firstName?: string
  lastName?: string
  address?: string
  city?: string
  zip?: string
  notes?: string
  email?: string
  phone?: string
}

export interface IEAService {
  id: number
  name?: string
  duration?: number
  durationInMins?: number
  price?: number
  currency?: string
  description?: string
  location?: string
  availabilitiesType?: string
  attendantsNumber?: number
  categoryId?: number
}

export interface IEAProvider {
  id?: number
  name?: string
  type?: string
  firstName?: string
  lastName?: string
  email?: string
  mobile?: string
  phone?: string
  address?: string
  city?: string
  state?: string
  zip?: string
  notes?: string
  timezone?: string
  numberOfPatients?: number
  minAdvancedNotice?: number
  bufferTime?: number
  services?: number[]
  settings?: Settings
}

export interface IEAAppointment {
<<<<<<< HEAD
  eaAppointmentId: string
  start: string
  end: string
  location: string
  timezone: string
  notes: string
  eaProvider: IEAProvider
  eaService: {
    id: string
    name: string
    durationInMins: number
    description: string
  }
  eaCustomer: {
    id: string
    name: string
    email: string
    phone: string
  }
=======
  eaAppointmentId?: number
  start?: string
  end?: string
  location?: string
  timezone?: string
  notes?: string
  eaProvider?: IEAProvider
  eaService?: IEAService
  eaCustomer?: IEACustomer
  providerAttended?: boolean
  patientAttended?: boolean
  attendanceEmailSent?: boolean
  claimSubmitted?: boolean
>>>>>>> 0599d735
}<|MERGE_RESOLUTION|>--- conflicted
+++ resolved
@@ -86,8 +86,8 @@
   settings?: Settings
 }
 
+/** Appointment type for appointment information within graphQL. */
 export interface IEAAppointment {
-<<<<<<< HEAD
   eaAppointmentId: string
   start: string
   end: string
@@ -104,22 +104,34 @@
   eaCustomer: {
     id: string
     name: string
+    firstName: string
+    lastName: string
     email: string
     phone: string
   }
-=======
-  eaAppointmentId?: number
+  notifiedCustomer: boolean
+  notifiedProvider: boolean
+  patientAttended: boolean
+  providerAttended: boolean
+  claimSubmitted: boolean
+  attendanceEmailSent: boolean
+}
+
+/** Appointment type for EA `/appointments` endpoints results. */
+export interface IEAAppointmentResponse {
+  id?: number
   start?: string
   end?: string
   location?: string
   timezone?: string
   notes?: string
-  eaProvider?: IEAProvider
-  eaService?: IEAService
-  eaCustomer?: IEACustomer
+  provider?: IEAProvider
+  service?: IEAService
+  customer?: IEACustomer
   providerAttended?: boolean
   patientAttended?: boolean
   attendanceEmailSent?: boolean
   claimSubmitted?: boolean
->>>>>>> 0599d735
+  notifiedCustomer: boolean
+  notifiedProvider: boolean
 }