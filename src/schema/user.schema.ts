--- conflicted
+++ resolved
@@ -28,14 +28,7 @@
   registerEnumType,
 } from "type-graphql"
 import { Provider } from "./provider.schema"
-import UserRole from "./enums/Role"
-<<<<<<< HEAD
-export type Role = UserRole
-export const Role = UserRole
-=======
-export const Role = UserRole
-export type Role = UserRole
->>>>>>> db1d2621
+import Role from "./enums/Role"
 
 const {
   email: emailValidation,
