--- conflicted
+++ resolved
@@ -731,25 +731,20 @@
   })
   subscriptionExpiresAt?: Date
 
-<<<<<<< HEAD
   @Field(() => String, {
     nullable: true,
     description: "If not provided, will be set when scale is activated.",
   })
   metriportUserId?: string
-=======
+
   @Field(() => InsurancePlan, { nullable: true })
-  @prop({ enum: InsurancePlan, type: String, required: false })
   insurancePlan?: InsurancePlan
 
   @Field(() => InsuranceType, { nullable: true })
-  @prop({ enum: InsuranceType, type: String, required: false })
   insuranceType?: InsuranceType
 
   @Field(() => Partner, { nullable: true })
-  @prop({ enum: Partner, type: String, required: false })
   signupPartner?: Partner
->>>>>>> 5de2aa03
 }
 
 @InputType()
