--- conflicted
+++ resolved
@@ -15,11 +15,7 @@
 import resolvers from "./resolvers"
 import { ProviderModel } from "./schema/provider.schema"
 import { Role, UserModel } from "./schema/user.schema"
-<<<<<<< HEAD
-import { UserAnswerTypes, UserTaskModel } from "./schema/task.user.schema"
-=======
 import { UserNumberAnswer, UserTaskModel } from "./schema/task.user.schema"
->>>>>>> 5c50cb4a
 import { AnswerType } from "./schema/enums/AnswerType"
 import { TaskType, Task, TaskModel } from "./schema/task.schema"
 import Context from "./types/context"
@@ -930,11 +926,7 @@
               key: "Weight from withings",
               value: weightLbs,
               type: AnswerType.NUMBER,
-<<<<<<< HEAD
-            } as UserAnswerTypes
-=======
             } as UserNumberAnswer
->>>>>>> 5c50cb4a
             if (weightLogTask) {
               weightLogTask.completed = true
               weightLogTask.answers = [...weightLogTask.answers, userAnswer]
