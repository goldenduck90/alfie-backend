--- conflicted
+++ resolved
@@ -14,22 +14,10 @@
 import authChecker from "./middleware/authChecker"
 import Context from "./types/context"
 import * as Sentry from "@sentry/node"
-<<<<<<< HEAD
-import "@sentry/tracing"
-
-// If you want to use `@sentry/tracing` in your project directly, use a named import instead:
-// import * as SentryTracing from "@sentry/tracing"
-// Unused named imports are not guaranteed to patch the global hub.
-
-Sentry.init({
-  dsn: "https://e99c3274029e405f9e1b6dd50a63fd85@o4504040965603328.ingest.sentry.io/4504040986705920",
-  environment: process.env.NODE_ENV || "development",
-=======
 // import * as Tracing from '@sentry/tracing';
 Sentry.init({
   dsn: "https://e99c3274029e405f9e1b6dd50a63fd85@o4504040965603328.ingest.sentry.io/4504040986705920",
   environment: process.env.NODE_ENV,
->>>>>>> dad65c00
   // Set tracesSampleRate to 1.0 to capture 100%
   // of transactions for performance monitoring.
   // We recommend adjusting this value in production
