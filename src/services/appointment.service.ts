import * as Sentry from "@sentry/node"
import { ApolloError } from "apollo-server"
import axios, { AxiosInstance } from "axios"
import config from "config"
import { addMinutes, format } from "date-fns"
import { zonedTimeToUtc } from "date-fns-tz"
import { IEAProvider } from "../@types/easyAppointmentTypes"
import {
  AllTimeslotsInput,
  CreateAppointmentInput,
  CreateCustomerInput,
  EAProvider,
  ProviderTimeslotsInput,
  UpdateAppointmentInput,
} from "../schema/appointment.schema"
import { ProviderModel } from "../schema/provider.schema"
import { UserTaskModel } from "../schema/task.user.schema"
import { Role, UserModel } from "../schema/user.schema"
import { createMeetingAndToken } from "../utils/daily"
class AppointmentService {
  public baseUrl: string
  public axios: AxiosInstance

  constructor() {
    this.baseUrl = config.get("easyAppointmentsApiUrl")
    this.axios = axios.create({
      baseURL: this.baseUrl,
      headers: {
        "Content-Type": "application/json",
        "Authorization": "Bearer letmein1",
      },
    })
  }

  async createCustomer(input: CreateCustomerInput) {
    const { notFound } = config.get("errors.user") as any
    const {
      userId,
      firstName,
      lastName,
      email,
      phone,
      address,
      city,
      zipCode,
      state,
      notes,
      updateUser = false,
    } = input

    try {
      if (updateUser) {
        const user = await UserModel.findById(userId).countDocuments()
        console.log("yellow")
        if (!user) {
          throw new ApolloError(notFound.message, notFound.code)
        }
      }

      const { data: eaCustomer } = await this.axios.get(
        `/customers?q=${encodeURIComponent(email)}`
      )
      if (eaCustomer.length) {
        console.log(eaCustomer)
        if (updateUser) {
          await UserModel.findByIdAndUpdate(userId, {
            eaCustomerId: eaCustomer[0].id,
          })
        }
        return eaCustomer[0].id
      }
      console.log("USER", eaCustomer)

      const { data } = await this.axios.post("/customers", {
        firstName,
        lastName,
        email,
        phone,
        address,
        city,
        state,
        zip: zipCode,
        timezone: "UTC",
        language: "english",
        notes,
      })

      console.log("DATA", data)

      if (updateUser) {
        await UserModel.findByIdAndUpdate(userId, {
          eaCustomerId: data.id,
        })
      }

      // return easyappointments customer id
      return data.id
    } catch (error) {
      console.log(error, "error")
      Sentry.captureException(error)
      throw new ApolloError(error.message, "ERROR")
    }
  }

  async allTimeslots(userId: string, input: AllTimeslotsInput) {
    const { notFound } = config.get("errors.user") as any
    const user = await UserModel.findById(userId).lean()
    if (!user) {
      throw new ApolloError(notFound.message, notFound.code)
    }

    const { state } = user.address
    if (!state) {
      throw new ApolloError(
        "You do not have a state assigned to their account. Please contact customer support.",
        "NO_STATE_ASSIGNED_TO_USER"
      )
    }

    const { eaServiceId, providerType, selectedDate } = input

    const { data } = await this.axios.get("/availabilities/all", {
      params: {
        serviceId: eaServiceId,
        providerType,
        stateCode: state,
        selectedDate: format(selectedDate, "yyyy-MM-dd"),
      },
    })

    const response = data

    return {
      ...response,
      selectedDateInUtc: new Date(response.selectedDateInUtc),
      total: response.total,
      eaService: response.eaService,
      timeslots: response.timeslots.map(
        (timeslot: { timeInUtc: string, eaProvider: EAProvider }) => {
          const { timeInUtc, eaProvider } = timeslot
          const hours = Number(timeInUtc.split(":")[0])
          const minutes = Number(timeInUtc.split(":")[1])

          const startTimeInUtc = zonedTimeToUtc(
            new Date(
              `${format(selectedDate, "yyyy-MM-dd")} ${hours}:${minutes}:00`
            ),
            eaProvider.timezone
          )

          const endTimeInUtc = addMinutes(
            startTimeInUtc,
            response.eaService.durationInMins
          )

          return {
            startTimeInUtc,
            endTimeInUtc,
            eaProvider,
          }
        }
      ),
    }
  }

  async providerTimeslots(input: ProviderTimeslotsInput) {
    const { eaProviderId, eaServiceId, selectedDate } = input

    const { data: response } = await this.axios.get("/availabilities", {
      params: {
        eaProviderId: eaProviderId,
        eaServiceId: eaServiceId,
        selectedDate: format(selectedDate, "yyyy-MM-dd"),
      },
    })

    return {
      ...response,
      selectedDateInUtc: new Date(response.selectedDateInUtc),
      total: response.total,
      eaService: response.eaService,
      timeslots: response.timeslots.map((timeInUtc: string) => {
        const hours = Number(timeInUtc.split(":")[0])
        const minutes = Number(timeInUtc.split(":")[1])
        const startTimeInUtc = zonedTimeToUtc(
          new Date(
            `${format(selectedDate, "yyyy-MM-dd")} ${hours}:${minutes}:00`
          ),
          response.eaProvider.timezone
        )

        const endTimeInUtc = addMinutes(
          startTimeInUtc,
          response.eaService.durationInMins
        )

        return {
          startTimeInUtc,
          endTimeInUtc,
          eaProvider: response.eaProvider,
        }
      }),
    }
  }

  async createAppointment(userId: string, input: CreateAppointmentInput) {
    try {
      const { notFound, noEaCustomerId } = config.get("errors.user") as any
      const user = await UserModel.findById(userId).populate("provider")
      const userTask = await UserTaskModel.findById(input.userTaskId)
      if (!user) {
        throw new ApolloError(notFound.message, notFound.code)
      }

      const provider = user.provider as any

      if (!user.eaCustomerId) {
        throw new ApolloError(noEaCustomerId.message, noEaCustomerId.code)
      }
      const {
        providerType,
        eaServiceId,
        eaProviderId,
        startTimeInUtc,
        endTimeInUtc,
        notes,
      } = input
      const meetingData = await createMeetingAndToken(userId)
      const { data: response } = await this.axios.post("/appointments", {
        start: format(startTimeInUtc, "yyyy-MM-dd HH:mm:ss"),
        end: format(endTimeInUtc, "yyyy-MM-dd HH:mm:ss"),
        location: meetingData,
        customerId: user.eaCustomerId,
        providerId: eaProviderId,
        serviceId: eaServiceId,
        notes: notes || "",
      })
      // call complete task for schedule appt
      userTask.completed = true
      await userTask.save()
      await UserModel.findByIdAndUpdate(userId, {
        meetingUrl: meetingData,
      })
      if (
        providerType === Role.Practitioner &&
        provider.eaProviderId !== eaProviderId
      ) {
        const newProvider = await ProviderModel.findOne({ eaProviderId })
        if (!newProvider) {
          throw new ApolloError(
            `Provider with eaProviderId ${eaProviderId} not found.`,
            "NOT_FOUND"
          )
        }

        await UserModel.findByIdAndUpdate(userId, {
          provider: newProvider._id,
        })
      } else if (
        providerType === Role.HealthCoach &&
        user.eaHealthCoachId !== eaProviderId
      ) {
        await UserModel.findByIdAndUpdate(userId, {
          eaHealthCoachId: eaProviderId,
        })
      }

      return {
        eaAppointmentId: response.id,
        startTimeInUtc: new Date(response.start),
        endTimeInUtc: new Date(response.end),
        location: response.location,
        notes: response.notes,
        eaProvider: response.provider,
        eaService: response.service,
      }
    } catch (error) {
      Sentry.captureException(error)
      throw new ApolloError(error.message, "ERROR")
    }
  }

  async updateAppointment(userId: string, input: UpdateAppointmentInput) {
    const { notFound, noEaCustomerId } = config.get("errors.user") as any
    const user = await UserModel.findById(userId).populate("provider")
    if (!user) {
      throw new ApolloError(notFound.message, notFound.code)
    }

    if (!user.eaCustomerId) {
      throw new ApolloError(noEaCustomerId.message, noEaCustomerId.code)
    }

    const provider = user.provider as any

    const {
      eaAppointmentId,
      startTimeInUtc,
      endTimeInUtc,
      notes,
      eaProviderId,
      providerType,
      eaServiceId,
    } = input
    const meetingData = await createMeetingAndToken(userId)
    const { data } = await this.axios.put(`/appointments/${eaAppointmentId}`, {
      start: format(startTimeInUtc, "yyyy-MM-dd HH:mm:ss"),
      end: format(endTimeInUtc, "yyyy-MM-dd HH:mm:ss"),
      location: meetingData,
      customerId: user.eaCustomerId,
      providerId: eaProviderId,
      serviceId: eaServiceId,
      notes: notes || "",
    })
    await UserModel.findByIdAndUpdate(userId, {
      meetingUrl: meetingData,
    })
    if (
      providerType === Role.Practitioner &&
      provider.eaProviderId !== eaProviderId
    ) {
      const newProvider = await ProviderModel.findOne({ eaProviderId })
      if (!newProvider) {
        throw new ApolloError(
          `Provider with eaProviderId ${eaProviderId} not found.`,
          "NOT_FOUND"
        )
      }

      await UserModel.findByIdAndUpdate(userId, {
        provider: newProvider._id,
      })
    } else if (
      providerType === Role.HealthCoach &&
      user.eaHealthCoachId !== eaProviderId
    ) {
      await UserModel.findByIdAndUpdate(userId, {
        eaHealthCoachId: eaProviderId,
      })
    }

    return {
      eaAppointmentId: data.id,
      startTimeInUtc: new Date(data.start),
      endTimeInUtc: new Date(data.end),
      location: data.location,
      notes: data.notes,
      eaProviderId: data.providerId,
      providerType,
    }
  }

  async cancelAppointment(userId: string, eaAppointmentId: string) {
    const { notFound, noEaCustomerId } = config.get("errors.user") as any
    const user = await UserModel.findById(userId).lean()
    if (!user) {
      throw new ApolloError(notFound.message, notFound.code)
    }

    if (!user.eaCustomerId) {
      throw new ApolloError(noEaCustomerId.message, noEaCustomerId.code)
    }

    const { data } = await this.axios.delete(`/appointments/${eaAppointmentId}`)

    return {
      message: data.message,
    }
  }

  async getAppointment(userId: string, eaAppointmentId: string) {
    const { notFound, noEaCustomerId } = config.get("errors.user") as any
    const user = await UserModel.findById(userId).lean()
    if (!user) {
      throw new ApolloError(notFound.message, notFound.code)
    }

    if (!user.eaCustomerId) {
      throw new ApolloError(noEaCustomerId.message, noEaCustomerId.code)
    }
    const { data } = await this.axios.get(`/appointments/${eaAppointmentId}`)
    return {
      eaAppointmentId: data.id,
      startTimeInUtc: new Date(data.start),
      endTimeInUtc: new Date(data.end),
      location: data.location,
      notes: data.notes,
      eaProvider: {
        id: data.provider.id,
        name: data.provider.firstName + " " + data.provider.lastName,
        email: data.provider.email,
        type: data.provider.type,
        numberOfPatients: data.provider.numberOfPatients,
      },
      eaService: {
        id: data.service.id,
        name: data.service.name,
        durationInMins: data.service.duration,
        description: data.service.description,
      },
    }
  }

  async getAppointments(userId: string, limit: number) {
    const { notFound, noEaCustomerId } = config.get("errors.user") as any
    const user = await UserModel.findById(userId).lean()
    if (!user) {
      throw new ApolloError(notFound.message, notFound.code)
    }

    if (!user.eaCustomerId) {
      throw new ApolloError(noEaCustomerId.message, noEaCustomerId.code)
    }
    const { data } = await this.axios.get("/appointments", {
      params: {
        with: `id_users_customer=${Number(user.eaCustomerId)}`,
        length: 9999,
      },
    })
    // console.log(data, "data")
    // filter appointments to only include those that are scheduled for the user with the specified ID
    // and are new (start time is later than the current time) and not expired by 24 hours
    const userSpecificAppointments: any = data.filter(
      (appointment: any) =>
        new Date(appointment.start).getTime() >
<<<<<<< HEAD
        new Date().getTime() - 24 * 60 * 60 * 1000 &&
=======
          new Date().getTime() - 24 * 60 * 60 * 1000 &&
>>>>>>> edaaffda
        appointment.customer.id === Number(user.eaCustomerId)
    )
    // eslint-disable-next-line @typescript-eslint/no-explicit-any
    const apps = userSpecificAppointments.map((app: any) => ({
      eaAppointmentId: app.id,
      startTimeInUtc: new Date(app.start),
      endTimeInUtc: new Date(app.end),
      location: app.location,
      notes: app.notes,
      eaProvider: {
        id: app.provider.id,
        name: app.provider.firstName + " " + app.provider.lastName,
        email: app.provider.email,
        type: app.provider.type,
        numberOfPatients: app.provider.numberOfPatients,
      },
      eaService: {
        id: app.service.id,
        name: app.service.name,
        durationInMins: app.service.duration,
        description: app.service.description,
      },
    }))

    return apps
  }

  async getProviderAppointments(eaProviderId: string) {
<<<<<<< HEAD
    try {
      const { data } = await this.axios.get(`/appointments/all/${eaProviderId}`)
      console.log(data, "data")
      const apps = data.map((app: any) => ({
        eaAppointmentId: app.id,
        startTimeInUtc: new Date(app.start),
        endTimeInUtc: new Date(app.end),
        location: app.location,
        notes: app.notes,
        eaProvider: {
          id: app.provider.id,
          name: app.provider.firstName + " " + app.provider.lastName,
          email: app.provider.email,
          type: app.provider.type,
          numberOfPatients: app.provider.numberOfPatients,
        },
        eaService: {
          id: app.service.id,
          name: app.service.name,
          durationInMins: app.service.duration,
          description: app.service.description,
        },
        eaCustomer: {
          id: app.customer.id,
          name: app.customer.firstName + " " + app.customer.lastName,
          email: app.customer.email,
        },
      }))
      return apps
    } catch (err) {
      console.log(err, "err")
      Sentry.captureException(err)
    }
=======
    const { data } = await this.axios.get(`/appointments/all/${eaProviderId}`)

    // const removePastAppointments = data.filter(
    //   (appointment: any) => new Date(appointment.start) < new Date()
    // )
    // eslint-disable-next-line @typescript-eslint/no-explicit-any

    const apps = data.map((app: any) => ({
      eaAppointmentId: app.id,
      startTimeInUtc: zonedTimeToUtc(new Date(app.start), "UTC"),
      endTimeInUtc: zonedTimeToUtc(new Date(app.end), "UTC"),
      location: app.location,
      notes: app.notes,
      eaProvider: {
        id: app.provider.id,
        name: app.provider.firstName + " " + app.provider.lastName,
        email: app.provider.email,
        type: app.provider.type,
        numberOfPatients: app.provider.numberOfPatients,
      },
      eaService: {
        id: app.service.id,
        name: app.service.name,
        durationInMins: app.service.duration,
        description: app.service.description,
      },
      eaCustomer: {
        id: app.customer.id,
        name: app.customer.firstName + " " + app.customer.lastName,
        email: app.customer.email,
      },
    }))
    return apps
>>>>>>> edaaffda
  }
  async updateProvider(eaProviderId: string, providerData: IEAProvider) {
    try {
      console.log(providerData.settings.workingPlan, "providerData")
      const { data } = await this.axios.put(
        `/providers/${eaProviderId}`,
        providerData
      )
      return data
    } catch (err) {
      Sentry.captureException(err)
    }
  }
  async getProvider(eaProviderId: string) {
    try {
      const { data } = await this.axios.get(`/providers/${eaProviderId}`)
      return data
    } catch (err) {
      Sentry.captureException(err)
    }
  }
}

export default AppointmentService<|MERGE_RESOLUTION|>--- conflicted
+++ resolved
@@ -11,7 +11,7 @@
   CreateCustomerInput,
   EAProvider,
   ProviderTimeslotsInput,
-  UpdateAppointmentInput,
+  UpdateAppointmentInput
 } from "../schema/appointment.schema"
 import { ProviderModel } from "../schema/provider.schema"
 import { UserTaskModel } from "../schema/task.user.schema"
@@ -423,11 +423,7 @@
     const userSpecificAppointments: any = data.filter(
       (appointment: any) =>
         new Date(appointment.start).getTime() >
-<<<<<<< HEAD
         new Date().getTime() - 24 * 60 * 60 * 1000 &&
-=======
-          new Date().getTime() - 24 * 60 * 60 * 1000 &&
->>>>>>> edaaffda
         appointment.customer.id === Number(user.eaCustomerId)
     )
     // eslint-disable-next-line @typescript-eslint/no-explicit-any
@@ -456,7 +452,6 @@
   }
 
   async getProviderAppointments(eaProviderId: string) {
-<<<<<<< HEAD
     try {
       const { data } = await this.axios.get(`/appointments/all/${eaProviderId}`)
       console.log(data, "data")
@@ -490,41 +485,6 @@
       console.log(err, "err")
       Sentry.captureException(err)
     }
-=======
-    const { data } = await this.axios.get(`/appointments/all/${eaProviderId}`)
-
-    // const removePastAppointments = data.filter(
-    //   (appointment: any) => new Date(appointment.start) < new Date()
-    // )
-    // eslint-disable-next-line @typescript-eslint/no-explicit-any
-
-    const apps = data.map((app: any) => ({
-      eaAppointmentId: app.id,
-      startTimeInUtc: zonedTimeToUtc(new Date(app.start), "UTC"),
-      endTimeInUtc: zonedTimeToUtc(new Date(app.end), "UTC"),
-      location: app.location,
-      notes: app.notes,
-      eaProvider: {
-        id: app.provider.id,
-        name: app.provider.firstName + " " + app.provider.lastName,
-        email: app.provider.email,
-        type: app.provider.type,
-        numberOfPatients: app.provider.numberOfPatients,
-      },
-      eaService: {
-        id: app.service.id,
-        name: app.service.name,
-        durationInMins: app.service.duration,
-        description: app.service.description,
-      },
-      eaCustomer: {
-        id: app.customer.id,
-        name: app.customer.firstName + " " + app.customer.lastName,
-        email: app.customer.email,
-      },
-    }))
-    return apps
->>>>>>> edaaffda
   }
   async updateProvider(eaProviderId: string, providerData: IEAProvider) {
     try {
