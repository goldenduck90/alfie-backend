import * as Sentry from "@sentry/node"
import { ApolloError } from "apollo-server"
import axios, { AxiosInstance } from "axios"
import config from "config"
import { addMinutes, format } from "date-fns"
import { zonedTimeToUtc } from "date-fns-tz"
<<<<<<< HEAD
import { IEAProvider } from "../@types/easyAppointmentTypes"
=======
>>>>>>> 0b64cb01
import {
  AllTimeslotsInput,
  CreateAppointmentInput,
  CreateCustomerInput,
  EAProvider,
  ProviderTimeslotsInput,
  UpdateAppointmentInput,
} from "../schema/appointment.schema"
import { ProviderModel } from "../schema/provider.schema"
import { Role, UserModel } from "../schema/user.schema"
import { createMeetingAndToken } from "../utils/daily"
class AppointmentService {
  public baseUrl: string
  public axios: AxiosInstance

  constructor() {
    this.baseUrl = config.get("easyAppointmentsApiUrl")
    this.axios = axios.create({
      baseURL: this.baseUrl,
      headers: {
        "Content-Type": "application/json",
        "Authorization": `Bearer ${process.env.EASY_APPOINTMENTS_API_KEY}`,
      },
    })
  }

  async createCustomer(input: CreateCustomerInput) {
    const { notFound } = config.get("errors.user") as any
    const {
      userId,
      firstName,
      lastName,
      email,
      phone,
      address,
      city,
      zipCode,
      state,
      notes,
      updateUser = false,
    } = input

    try {
      if (updateUser) {
        const user = await UserModel.findById(userId).countDocuments()
        if (!user) {
          throw new ApolloError(notFound.message, notFound.code)
        }
      }

      const { data } = await this.axios.post("/customers", {
        firstName,
        lastName,
        email,
        phone,
        address,
        city,
        state,
        zip: zipCode,
        timezone: "UTC",
        language: "english",
        notes,
      })

      if (updateUser) {
        await UserModel.findByIdAndUpdate(userId, {
          eaCustomerId: data.id,
        })
      }

      // return easyappointments customer id
      return data.id
    } catch (error) {
      Sentry.captureException(error)
      throw new ApolloError(error.message, "ERROR")
    }
  }

  async allTimeslots(userId: string, input: AllTimeslotsInput) {
    const { notFound } = config.get("errors.user") as any
    const user = await UserModel.findById(userId).lean()
    if (!user) {
      throw new ApolloError(notFound.message, notFound.code)
    }

    const { state } = user.address
    if (!state) {
      throw new ApolloError(
        "You do not have a state assigned to their account. Please contact customer support.",
        "NO_STATE_ASSIGNED_TO_USER"
      )
    }

    const { eaServiceId, providerType, selectedDate } = input

    const { data } = await this.axios.get("/availabilities/all", {
      params: {
        serviceId: eaServiceId,
        providerType,
        stateCode: state,
        selectedDate: format(selectedDate, "yyyy-MM-dd"),
      },
    })

    const response = JSON.parse(data)

    return {
      ...response,
      selectedDateInUtc: new Date(response.selectedDateInUtc),
      total: response.total,
      eaService: response.eaService,
      timeslots: response.timeslots.map(
        (timeslot: { timeInUtc: string, eaProvider: EAProvider }) => {
          const { timeInUtc, eaProvider } = timeslot
          const hours = Number(timeInUtc.split(":")[0])
          const minutes = Number(timeInUtc.split(":")[1])
          const startTimeInUtc = new Date(
            `${format(selectedDate, "yyyy-MM-dd")} ${hours}:${minutes}:00`
          )
          const endTimeInUtc = addMinutes(
            startTimeInUtc,
            response.eaService.durationInMins
          )

          return {
            startTimeInUtc,
            endTimeInUtc,
            eaProvider,
          }
        }
      ),
    }
  }

  async providerTimeslots(input: ProviderTimeslotsInput) {
    const { eaProviderId, eaServiceId, selectedDate } = input

    const { data: response } = await this.axios.get("/availabilities", {
      params: {
        eaProviderId: eaProviderId,
        eaServiceId: eaServiceId,
        selectedDate: format(selectedDate, "yyyy-MM-dd"),
      },
    })

    return {
      ...response,
      selectedDateInUtc: new Date(response.selectedDateInUtc),
      total: response.total,
      eaService: response.eaService,
      timeslots: response.timeslots.map((timeInUtc: string) => {
        const hours = Number(timeInUtc.split(":")[0])
        const minutes = Number(timeInUtc.split(":")[1])
        const startTimeInUtc = zonedTimeToUtc(
          new Date(
            `${format(selectedDate, "yyyy-MM-dd")} ${hours}:${minutes}:00`
          ),
          response.eaProvider.timezone
        )

        const endTimeInUtc = addMinutes(
          startTimeInUtc,
          response.eaService.durationInMins
        )

        return {
          startTimeInUtc,
          endTimeInUtc,
          eaProvider: response.eaProvider,
        }
      }),
    }
  }

  async createAppointment(userId: string, input: CreateAppointmentInput) {
    try {
      const { notFound, noEaCustomerId } = config.get("errors.user") as any
      const user = await UserModel.findById(userId).populate("provider")
      if (!user) {
        throw new ApolloError(notFound.message, notFound.code)
      }

      const provider = user.provider as any

      if (!user.eaCustomerId) {
        throw new ApolloError(noEaCustomerId.message, noEaCustomerId.code)
      }

      const {
        providerType,
        eaServiceId,
        eaProviderId,
        startTimeInUtc,
        endTimeInUtc,
        notes,
      } = input
      const meetingData = await createMeetingAndToken(userId)
      const { data: response } = await this.axios.post("/appointments", {
        start: format(startTimeInUtc, "yyyy-MM-dd HH:mm:ss"),
        end: format(endTimeInUtc, "yyyy-MM-dd HH:mm:ss"),
        location: meetingData,
        customerId: user.eaCustomerId,
        providerId: eaProviderId,
        serviceId: eaServiceId,
        notes: notes || "",
      })
      // call complete task for schedule appt

      await UserModel.findByIdAndUpdate(userId, {
        meetingUrl: meetingData,
      })
      if (
        providerType === Role.Practitioner &&
        provider.eaProviderId !== eaProviderId
      ) {
        const newProvider = await ProviderModel.findOne({ eaProviderId })
        if (!newProvider) {
          throw new ApolloError(
            `Provider with eaProviderId ${eaProviderId} not found.`,
            "NOT_FOUND"
          )
        }

        await UserModel.findByIdAndUpdate(userId, {
          provider: newProvider._id,
        })
      } else if (
        providerType === Role.HealthCoach &&
        user.eaHealthCoachId !== eaProviderId
      ) {
        await UserModel.findByIdAndUpdate(userId, {
          eaHealthCoachId: eaProviderId,
        })
      }

      return {
        eaAppointmentId: response.id,
        startTimeInUtc: new Date(response.start),
        endTimeInUtc: new Date(response.end),
        location: response.location,
        notes: response.notes,
        eaProvider: response.provider,
        eaService: response.service,
      }
    } catch (error) {
      Sentry.captureException(error)
      throw new ApolloError(error.message, "ERROR")
    }
  }

  async updateAppointment(userId: string, input: UpdateAppointmentInput) {
    const { notFound, noEaCustomerId } = config.get("errors.user") as any
    const user = await UserModel.findById(userId).populate("provider")
    if (!user) {
      throw new ApolloError(notFound.message, notFound.code)
    }

    if (!user.eaCustomerId) {
      throw new ApolloError(noEaCustomerId.message, noEaCustomerId.code)
    }

    const provider = user.provider as any

    const {
      eaAppointmentId,
      startTimeInUtc,
      endTimeInUtc,
      notes,
      eaProviderId,
      providerType,
      eaServiceId,
    } = input
    const meetingData = await createMeetingAndToken(userId)
    const { data } = await this.axios.put(`/appointments/${eaAppointmentId}`, {
      start: format(startTimeInUtc, "yyyy-MM-dd HH:mm:ss"),
      end: format(endTimeInUtc, "yyyy-MM-dd HH:mm:ss"),
      location: meetingData,
      customerId: user.eaCustomerId,
      providerId: eaProviderId,
      serviceId: eaServiceId,
      notes: notes || "",
    })
    await UserModel.findByIdAndUpdate(userId, {
      meetingUrl: meetingData,
    })
    if (
      providerType === Role.Practitioner &&
      provider.eaProviderId !== eaProviderId
    ) {
      const newProvider = await ProviderModel.findOne({ eaProviderId })
      if (!newProvider) {
        throw new ApolloError(
          `Provider with eaProviderId ${eaProviderId} not found.`,
          "NOT_FOUND"
        )
      }

      await UserModel.findByIdAndUpdate(userId, {
        provider: newProvider._id,
      })
    } else if (
      providerType === Role.HealthCoach &&
      user.eaHealthCoachId !== eaProviderId
    ) {
      await UserModel.findByIdAndUpdate(userId, {
        eaHealthCoachId: eaProviderId,
      })
    }

    return {
      eaAppointmentId: data.id,
      startTimeInUtc: new Date(data.start),
      endTimeInUtc: new Date(data.end),
      location: data.location,
      notes: data.notes,
      eaProviderId: data.providerId,
      providerType,
    }
  }

  async cancelAppointment(userId: string, eaAppointmentId: string) {
    const { notFound, noEaCustomerId } = config.get("errors.user") as any
    const user = await UserModel.findById(userId).lean()
    if (!user) {
      throw new ApolloError(notFound.message, notFound.code)
    }

    if (!user.eaCustomerId) {
      throw new ApolloError(noEaCustomerId.message, noEaCustomerId.code)
    }

    const { data } = await this.axios.delete(`/appointments/${eaAppointmentId}`)

    return {
      message: data.message,
    }
  }

  async getAppointment(userId: string, eaAppointmentId: string) {
    const { notFound, noEaCustomerId } = config.get("errors.user") as any
    const user = await UserModel.findById(userId).lean()
    if (!user) {
      throw new ApolloError(notFound.message, notFound.code)
    }

    if (!user.eaCustomerId) {
      throw new ApolloError(noEaCustomerId.message, noEaCustomerId.code)
    }
    const { data } = await this.axios.get(`/appointments/${eaAppointmentId}`)
    return {
      eaAppointmentId: data.id,
      startTimeInUtc: new Date(data.start),
      endTimeInUtc: new Date(data.end),
      location: data.location,
      notes: data.notes,
      eaProvider: {
        id: data.provider.id,
        name: data.provider.firstName + " " + data.provider.lastName,
        email: data.provider.email,
        type: data.provider.type,
        numberOfPatients: data.provider.numberOfPatients,
      },
      eaService: {
        id: data.service.id,
        name: data.service.name,
        durationInMins: data.service.duration,
        description: data.service.description,
      },
    }
  }

  async getAppointments(userId: string, limit: number) {
    const { notFound, noEaCustomerId } = config.get("errors.user") as any
    const user = await UserModel.findById(userId).lean()
    if (!user) {
      throw new ApolloError(notFound.message, notFound.code)
    }

    if (!user.eaCustomerId) {
      throw new ApolloError(noEaCustomerId.message, noEaCustomerId.code)
    }
    const { data } = await this.axios.get("/appointments", {
      params: {
        with: `id_users_customer=${Number(user.eaCustomerId)}`,
        length: limit,
      },
    })
    const removePastAppointments: any = data.filter(
      (appointment: any) => new Date(appointment.start) > new Date()
    )
    const userSpecificAppintments = removePastAppointments.filter(
      (appointment: any) => appointment.customerId === user.eaCustomerId
    )
    // eslint-disable-next-line @typescript-eslint/no-explicit-any
    const apps = userSpecificAppintments.map((app: any) => ({
      eaAppointmentId: app.id,
      startTimeInUtc: new Date(app.start),
      endTimeInUtc: new Date(app.end),
      location: app.location,
      notes: app.notes,
      eaProvider: {
        id: app.provider.id,
        name: app.provider.firstName + " " + app.provider.lastName,
        email: app.provider.email,
        type: app.provider.type,
        numberOfPatients: app.provider.numberOfPatients,
      },
      eaService: {
        id: app.service.id,
        name: app.service.name,
        durationInMins: app.service.duration,
        description: app.service.description,
      },
    }))

    return apps
  }
  async getProviderAppointments(eaProviderId: string) {
    const { data } = await this.axios.get("/appointments", {
      params: {
        //add a param for by a specific day
        with: `id_users_provider=${eaProviderId}`,
        length: 1000,
      },
    })

    // const removePastAppointments = data.filter(
    //   (appointment: any) => new Date(appointment.start) < new Date()
    // )
    // eslint-disable-next-line @typescript-eslint/no-explicit-any
    const apps = data.map((app: any) => ({
      eaAppointmentId: app.id,
      startTimeInUtc: new Date(app.start),
      endTimeInUtc: new Date(app.end),
      location: app.location,
      notes: app.notes,
      eaProvider: {
        id: app.provider.id,
        name: app.provider.firstName + " " + app.provider.lastName,
        email: app.provider.email,
        type: app.provider.type,
        numberOfPatients: app.provider.numberOfPatients,
      },
      eaService: {
        id: app.service.id,
        name: app.service.name,
        durationInMins: app.service.duration,
        description: app.service.description,
      },
      eaCustomer: {
        id: app.customer.id,
        name: app.customer.firstName + " " + app.customer.lastName,
        email: app.customer.email,
      },
    }))
    return apps
  }
  async updateProvider(eaProviderId: string, providerData: IEAProvider) {
    try {
      console.log(providerData.settings.workingPlan, "providerData")
      const { data } = await this.axios.put(
        `/providers/${eaProviderId}`,
        providerData
      )
      console.log(data.settings.workingPlan, "data")
      return data
    } catch (err) {
      console.log(err)
    }
  }
  async getProvider(eaProviderId: string) {
    try {
      const { data } = await this.axios.get(`/providers/${eaProviderId}`)
      console.log(data.settings.workingPlan.monday, "data")
      return data
    } catch (err) {
      console.log(err)
    }
  }
}

export default AppointmentService<|MERGE_RESOLUTION|>--- conflicted
+++ resolved
@@ -4,10 +4,7 @@
 import config from "config"
 import { addMinutes, format } from "date-fns"
 import { zonedTimeToUtc } from "date-fns-tz"
-<<<<<<< HEAD
 import { IEAProvider } from "../@types/easyAppointmentTypes"
-=======
->>>>>>> 0b64cb01
 import {
   AllTimeslotsInput,
   CreateAppointmentInput,
