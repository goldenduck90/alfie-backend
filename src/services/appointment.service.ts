--- conflicted
+++ resolved
@@ -1,9 +1,13 @@
 import * as Sentry from "@sentry/node"
 import { ApolloError } from "apollo-server"
 import axios, { AxiosInstance } from "axios"
+import { LeanDocument } from "mongoose"
 import config from "config"
-import { Provider, ProviderModel } from "../schema/provider.schema"
 import Context from "../types/context"
+import { createMeetingAndToken } from "../utils/daily"
+import dayjs from "../utils/dayjs"
+import { captureException, captureEvent } from "../utils/sentry"
+import batchAsync from "../utils/batchAsync"
 import {
   IEAAppointment,
   IEAAppointmentResponse,
@@ -20,26 +24,12 @@
   UpcomingAppointmentsInput,
   UpdateAppointmentInput,
 } from "../schema/appointment.schema"
+import { Provider, ProviderModel } from "../schema/provider.schema"
 import { UserTaskModel } from "../schema/task.user.schema"
 import { UserModel, MessageResponse, User } from "../schema/user.schema"
 import Role from "../schema/enums/Role"
-import { createMeetingAndToken } from "../utils/daily"
+import CandidService from "./candid.service"
 import EmailService from "./email.service"
-import dayjs from "dayjs"
-import tz from "dayjs/plugin/timezone"
-import utc from "dayjs/plugin/utc"
-import advanced from "dayjs/plugin/advancedFormat"
-import CandidService from "./candid.service"
-import { LeanDocument } from "mongoose"
-<<<<<<< HEAD
-import { captureException } from "../utils/sentry"
-=======
-import batchAsync from "../utils/batchAsync"
->>>>>>> 74914bdd
-
-dayjs.extend(utc)
-dayjs.extend(tz)
-dayjs.extend(advanced)
 
 /** Convert appointment object from EA to the format used in graphQL. */
 function eaResponseToEAAppointment(
@@ -289,21 +279,10 @@
     }
   }
 
-<<<<<<< HEAD
-  async createAppointment(
-    user: Context["user"],
-    input: CreateAppointmentInput
-  ) {
+  async createAppointment(user: User, input: CreateAppointmentInput) {
     const { notFound, noEaCustomerId } = config.get("errors.user") as any
     const { userId, start, end, timezone, notes, bypassNotice, userTaskId } =
       input
-=======
-  async createAppointment(user: User, input: CreateAppointmentInput) {
-    try {
-      const { notFound, noEaCustomerId } = config.get("errors.user") as any
-      const { userId, start, end, timezone, notes, bypassNotice, userTaskId } =
-        input
->>>>>>> 74914bdd
 
     const _user = await UserModel.findById(userId ? userId : user._id)
     if (!_user) {
@@ -327,15 +306,10 @@
 
     const eaProviderId = provider.eaProviderId
 
-<<<<<<< HEAD
     const meetingData = await createMeetingAndToken(_user.id)
 
     let response: IEAAppointmentResponse
     try {
-      const { data } = await this.axios.post<IEAAppointmentResponse>(
-=======
-      const meetingData = await createMeetingAndToken(_user.id)
-
       const createAppointmentParams = {
         start,
         end,
@@ -346,51 +320,37 @@
         serviceId: 1,
         notes: notes || "",
       }
-      console.log(
-        `AppointmentService.createAppointment: creating appointment with params: ${JSON.stringify(
-          createAppointmentParams
-        )}`
-      )
-
-      const { data: response } = await this.axios.post(
->>>>>>> 74914bdd
+      captureEvent(
+        "info",
+        "AppointmentService.createAppointment: request object",
+        createAppointmentParams
+      )
+
+      const { data } = await this.axios.post<IEAAppointmentResponse>(
         `/appointments?bypassNotice=${bypassNotice}`,
         createAppointmentParams
       )
       response = data
+
+      if ((response as any).code === 400) {
+        throw new ApolloError(
+          (response as any).message ?? "Error creating appointment.",
+          "APPOINTMENT_EXISTS"
+        )
+      }
     } catch (error) {
       const errorData = error.response?.data ?? error
       captureException(errorData, "AppointmentService.createAppointment", {
-        user: _user?._id?.toString(),
         provider: provider.eaProviderId,
       })
       throw new ApolloError(error.message, "ERROR")
     }
 
-<<<<<<< HEAD
     // call complete task for schedule appt
     if (userTaskId) {
       const userTask = await UserTaskModel.findById(userTaskId)
       if (!userTask) {
         throw new ApolloError(notFound.message, notFound.code)
-=======
-      if (response.code === 400) {
-        throw new ApolloError(
-          response.message ?? "Error creating appointment.",
-          "APPOINTMENT_EXISTS"
-        )
-      }
-
-      // call complete task for schedule appt
-      if (userTaskId) {
-        const userTask = await UserTaskModel.findById(userTaskId)
-        if (!userTask) {
-          throw new ApolloError(notFound.message, notFound.code)
-        }
-
-        userTask.completed = true
-        await userTask.save()
->>>>>>> 74914bdd
       }
 
       userTask.completed = true
@@ -418,7 +378,6 @@
         provider: true,
       })
 
-<<<<<<< HEAD
       await this.sendAppointmentCreatedEmail({
         name: response.customer.firstName,
         email: response.customer.email,
@@ -434,14 +393,6 @@
         id: String(response.id),
         provider: false,
       })
-=======
-      return eaResponseToEAAppointment(response)
-    } catch (error) {
-      const errorData = error.response?.data ?? error.message ?? error
-      console.log(errorData)
-      Sentry.captureException(errorData)
-      throw new ApolloError(errorData, "ERROR")
->>>>>>> 74914bdd
     }
 
     return eaResponseToEAAppointment(response)
@@ -454,7 +405,7 @@
    */
   async updateAppointmentAttended(
     /** Optional: the logged in user to calculate patient_attended and provider_attended. */
-    authUser: Context["user"] | null,
+    authUser: User | null,
     eaAppointmentId: string,
     /** Additional flags to set (overrides authUser-derived flags). */
     flags: (
@@ -725,17 +676,12 @@
     try {
       const { notFound, noEaCustomerId } = config.get("errors.user") as any
 
-<<<<<<< HEAD
       let eaUserId: number
-=======
-      let eaUserId: string
->>>>>>> 74914bdd
 
       if (user.role === Role.Doctor || user.role === Role.Practitioner) {
         const provider: LeanDocument<Provider> = await ProviderModel.findById(
           user._id
         ).lean()
-
         if (!provider) {
           throw new ApolloError(notFound.message, notFound.code)
         }
@@ -744,7 +690,7 @@
           throw new ApolloError(noEaCustomerId.message, noEaCustomerId.code)
         }
 
-        eaUserId = String(provider.eaProviderId)
+        eaUserId = provider.eaProviderId
       } else {
         const _user = await UserModel.findById(user._id).lean()
         if (!_user) {
@@ -774,6 +720,11 @@
           },
         }
       )
+
+      if ((data as any).code >= 400) {
+        throw new ApolloError((data as any).message, "APPOINTMENTS_ERROR")
+      }
+
       const apps = data
         .filter((response) => response.customer && response.service)
         .map((response) => eaResponseToEAAppointment(response))
@@ -845,10 +796,6 @@
           },
         }
       )
-
-      if ((data as any).code >= 400) {
-        throw new ApolloError((data as any).message, "APPOINTMENTS_ERROR")
-      }
 
       const apps = data.map((response) => eaResponseToEAAppointment(response))
 
@@ -1059,6 +1006,7 @@
       `Queried ${appointments.length} appointments, ${pastAppointments.length} have ended:`
     )
 
+    // TODO: use batchAsync from sendbird PR to scale
     await batchAsync(
       pastAppointments.map(
         (appointment) => async () =>
