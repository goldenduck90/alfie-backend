--- conflicted
+++ resolved
@@ -73,11 +73,7 @@
 import { analyzeS3InsuranceCardImage } from "../utils/textract"
 import AnswerType from "../schema/enums/AnswerType"
 import { client } from "../utils/posthog"
-<<<<<<< HEAD
-import { captureException } from "../utils/sentry"
-=======
 import { captureException, captureEvent } from "../utils/sentry"
->>>>>>> 126d34e6
 
 export const initialUserTasks = [
   TaskType.ID_AND_INSURANCE_UPLOAD,
