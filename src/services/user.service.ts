import * as Sentry from "@sentry/node"
import { ApolloError } from "apollo-server-errors"
import { LeanDocument } from "mongoose"
import * as AWS from "aws-sdk"
import bcrypt from "bcrypt"
import config from "config"
import {
  addDays,
  addMinutes,
  addMonths,
  differenceInDays,
  isPast,
  isToday,
  format,
  isTomorrow,
  isThisWeek,
  subDays,
  isYesterday,
} from "date-fns"
import {
  ChatCompletionRequestMessageRoleEnum,
  Configuration,
  OpenAIApi,
} from "openai"
import stripe from "stripe"
import { v4 as uuidv4 } from "uuid"
import {
  Checkout,
  CheckoutModel,
  CreateCheckoutInput,
  CreateStripeCustomerInput,
} from "../schema/checkout.schema"
<<<<<<< HEAD
import { ProviderModel, Provider } from "../schema/provider.schema"
import { AllTaskEmail, TaskEmail, TaskType } from "../schema/task.schema"
=======
import { ProviderModel } from "../schema/provider.schema"
import { AllTaskEmail, Task, TaskEmail, TaskType } from "../schema/task.schema"
>>>>>>> ca09cb8f
import { UserTaskModel } from "../schema/task.user.schema"
import {
  CreateUserInput,
  ForgotPasswordInput,
  LoginInput,
  ResetPasswordInput,
  SubscribeEmailInput,
  UpdateUserInput,
  InsuranceEligibilityInput,
  Weight,
  File,
  User,
  FileType,
} from "../schema/user.schema"
import Role from "../schema/enums/Role"
import { signJwt } from "../utils/jwt"
import {
  getSendBirdUserChannelUrl,
  triggerEntireSendBirdFlow,
} from "../utils/sendBird"
import { TaskModel } from "./../schema/task.schema"
import { UserModel } from "./../schema/user.schema"
import { protocol } from "./../utils/protocol"
import AkuteService from "./akute.service"
import AppointmentService from "./appointment.service"
import EmailService from "./email.service"
import ProviderService from "./provider.service"
import TaskService from "./task.service"
import SmsService from "./sms.service"
import CandidService from "./candid.service"
import axios from "axios"
import { analyzeS3InsuranceCardImage } from "../utils/textract"

class UserService extends EmailService {
  private taskService: TaskService
  private providerService: ProviderService
  private akuteService: AkuteService
  private appointmentService: AppointmentService
  private smsService: SmsService
  private emailService: EmailService
  private candidService: CandidService
  public awsDynamo: AWS.DynamoDB
  private stripeSdk: stripe

  constructor() {
    super()
    this.taskService = new TaskService()
    this.providerService = new ProviderService()
    this.akuteService = new AkuteService()
    this.appointmentService = new AppointmentService()
    this.smsService = new SmsService()
    this.emailService = new EmailService()
    this.candidService = new CandidService(this.appointmentService)
    this.awsDynamo = new AWS.DynamoDB({
      accessKeyId: process.env.AWS_ACCESS_KEY_ID,
      secretAccessKey: process.env.AWS_SECRET_ACCESS_KEY,
      region: process.env.AWS_REGION,
    })
    this.stripeSdk = new stripe(process.env.STRIPE_SECRET_KEY, {
      apiVersion: "2022-08-01",
    })
  }

  async assignUserTasks(userId: string, taskTypes: TaskType[]) {
    try {
      const input = {
        userId,
        taskTypes,
      }
      await this.taskService.bulkAssignTasksToUser(input)
    } catch (error) {
      console.error(error, "error in assignUserTasks")
    }
  }

  async updateUser(input: UpdateUserInput) {
    const { emailSendError } = config.get("errors.createUser") as any

    const userCreatedMessage = config.get(
      "messages.userCreatedViaCheckout"
    ) as any

    const {
      userId,
      stripeCustomerId,
      subscriptionExpiresAt,
      stripeSubscriptionId,
    } = input

    const user = await UserModel.findById(userId)
    const emailToken = uuidv4()
    user.emailToken = emailToken
    user.stripeCustomerId = stripeCustomerId
    user.stripeSubscriptionId = stripeSubscriptionId
    user.subscriptionExpiresAt = subscriptionExpiresAt
    await user.save()

    // send email with link to set password
    const sent = await this.sendRegistrationEmailTemplate({
      email: user.email,
      token: emailToken,
      name: user.name,
    })
    if (!sent) {
      throw new ApolloError(emailSendError.message, emailSendError.code)
    }

    return {
      message: userCreatedMessage,
      user,
    }
  }

  async createUser(input: CreateUserInput, manual = false) {
    const { alreadyExists, unknownError, emailSendError } = config.get(
      "errors.createUser"
    ) as any
    const { emailSubscribersTable, waitlistTable } = config.get(
      "dynamoDb"
    ) as any
    const userCreatedMessage = config.get(
      manual
        ? "messages.userCreatedManually"
        : "messages.userCreatedViaCheckout"
    ) as any
    const {
      name,
      email,
      phone,
      role,
      dateOfBirth,
      address,
      weightInLbs,
      gender,
      heightInInches,
      stripeCustomerId,
      subscriptionExpiresAt,
      stripeSubscriptionId,
      providerId,
      textOptIn,
    } = input

    const existingUser = await UserModel.find().findByEmail(email).lean()
    if (existingUser) {
      throw new ApolloError(alreadyExists.message, alreadyExists.code)
    }

    const emailToken = uuidv4()

    const weights: Weight[] = []
    if (weightInLbs) {
      weights.push({
        date: new Date(),
        value: weightInLbs,
      })
    }

    let provider = {
      _id: providerId,
    }

    if (!providerId) {
      provider = await this.providerService.getNextAvailableProvider(
        address.state,
        true
      )
      if (!provider) {
        throw new ApolloError(
          `Could not select provider for user's state: ${address.state}`,
          "NOT_FOUND"
        )
      }
    }

    console.log(`CREATING NEW USER w/Name: ${name}`)

    const splitName = name.split(" ")
    const firstName = name.split(" ")[0] || ""
    const lastName = splitName ? splitName[splitName.length - 1] : ""

    const patientId = await this.akuteService.createPatient({
      firstName,
      lastName,
      email,
      phone,
      dateOfBirth,
      address,
      sex: gender,
    })
    if (!patientId) {
      throw new ApolloError(
        `An error occured for creating a patient entry in Akute for: ${email}`,
        "INTERNAL_SERVER_ERROR"
      )
    }

    const customerId = await this.appointmentService.createCustomer({
      userId: "",
      firstName,
      lastName,
      email,
      phone,
      address: `${address.line1} ${address.line2 || ""}`,
      city: address.city,
      zipCode: address.postalCode,
      state: address.state,
      updateUser: false,
      timezone: "UTC",
    })
    if (!customerId) {
      throw new ApolloError(
        `An error occured for creating a customer entry in Easy Appointments for: ${email}`,
        "INTERNAL_SERVER_ERROR"
      )
    }

    const user = await UserModel.create({
      name,
      email,
      phone,
      role,
      emailToken,
      dateOfBirth,
      address,
      weights,
      gender,
      heightInInches,
      stripeCustomerId,
      subscriptionExpiresAt,
      stripeSubscriptionId,
      eaCustomerId: customerId,
      akutePatientId: patientId,
      provider: provider._id,
      textOptIn,
    })
    if (!user) {
      throw new ApolloError(unknownError.message, unknownError.code)
    }

    // delete user from email subscribers table
    const { $response } = await this.awsDynamo
      .deleteItem({
        TableName: emailSubscribersTable,
        Key: {
          emailaddress: {
            S: email,
          },
        },
      })
      .promise()

    if ($response.error) {
      console.log(
        "An error occured deleting user from DynamoDB",
        $response.error.message
      )
    }

    const { $response: $response2 } = await this.awsDynamo
      .deleteItem({
        TableName: waitlistTable,
        Key: {
          emailaddress: {
            S: email,
          },
        },
      })
      .promise()

    if ($response2.error) {
      console.log(
        "An error occured deleting user from DynamoDB",
        $response2.error.message
      )
    }

    // trigger sendbird flow
    await triggerEntireSendBirdFlow({
      user_id: user._id,
      nickname: user.name,
      profile_file: "",
      profile_url: "",
      provider: provider._id,
    })

    // assign initial tasks to user
    const tasks = [
      TaskType.ID_AND_INSURANCE_UPLOAD,
      TaskType.NEW_PATIENT_INTAKE_FORM,
      TaskType.MP_HUNGER,
      TaskType.MP_FEELING,
      TaskType.BP_LOG,
      TaskType.WEIGHT_LOG,
      TaskType.WAIST_LOG,
      // TaskType.MP_BLUE_CAPSULE,
      TaskType.MP_ACTIVITY,
      TaskType.FOOD_LOG,
      TaskType.TEFQ,
      TaskType.AD_LIBITUM,
      TaskType.GSRS,
    ]
    await this.assignUserTasks(user._id, tasks)

    // send email with link to set password
    const sent = await this.sendRegistrationEmailTemplate({
      email,
      token: emailToken,
      manual,
      name,
    })
    if (!sent) {
      throw new ApolloError(emailSendError.message, emailSendError.code)
    }

    // send lab order
    const labOrder = this.akuteService.createLabOrder(user._id)
    if (!labOrder) {
      console.log(
        `An error occured for creating a lab order in Akute for: ${email}`
      )
      Sentry.captureException(
        `Lab Order Akute Failed for: ${user._id}, ${email}: ${JSON.stringify(
          labOrder
        )}`
      )
    }

    if (process.env.NODE_ENV === "production") {
      const zapierCreateUserWebhook = config.get(
        "zapierCreateUserWebhook"
      ) as string

      // zapier webhook send
      await axios.post(zapierCreateUserWebhook, {
        user: {
          _id: user._id,
          email: user.email,
          phone: user.phone,
          address: user.address,
          name: user.name,
        },
      })
    }

    console.log(`USER CREATED: ${user._id}`)

    return {
      message: userCreatedMessage,
      user,
    }
  }

  async subscribeEmail(input: SubscribeEmailInput) {
    const { email, fullName, location, waitlist, currentMember } = input
    const { unknownError } = config.get("errors.subscribeEmail") as any
    const waitlistMessage = config.get("messages.subscribeEmail")
    const { emailSubscribersTable, waitlistTable } = config.get(
      "dynamoDb"
    ) as any

    try {
      const { $response } = await this.awsDynamo
        .getItem({
          TableName: !waitlist ? emailSubscribersTable : waitlistTable,
          Key: {
            emailaddress: {
              S: email,
            },
          },
        })
        .promise()

      if ($response.data && $response.data.Item && currentMember) {
        const { $response: $response2 } = await this.awsDynamo
          .deleteItem({
            TableName: !waitlist ? emailSubscribersTable : waitlistTable,
            Key: {
              emailaddress: {
                S: email,
              },
            },
          })
          .promise()

        if ($response2.error) {
          console.log(
            "An error occured deleting user from DynamoDB",
            $response2.error.message
          )
          throw new ApolloError(unknownError.message, unknownError.code)
        }

        return {
          message: waitlistMessage,
        }
      }

      const { $response: $response3 } = await this.awsDynamo
        .putItem({
          TableName: !waitlist ? emailSubscribersTable : waitlistTable,
          Item: {
            emailaddress: {
              S: email,
            },
            fullname: {
              S: fullName,
            },
            state: {
              S: location,
            },
          },
        })
        .promise()

      if ($response3.error) {
        console.log(
          "An error occured adding user to DynamoDB",
          $response3.error.message
        )
        throw new ApolloError(unknownError.message, unknownError.code)
      }

      return {
        message: waitlistMessage,
      }
    } catch (error) {
      Sentry.captureException(error)
      throw new ApolloError(unknownError.message, unknownError.code)
    }
  }

  async forgotPassword(input: ForgotPasswordInput) {
    const { email } = input
    const expirationInMinutes: number = config.get(
      "forgotPasswordExpirationInMinutes"
    )
    const { emailNotFound, emailSendError } = config.get(
      "errors.forgotPassword"
    ) as any
    const forgotPasswordMessage = config.get("messages.forgotPassword")

    // Get our user by email
    const dbUser = await UserModel.find().findByEmail(email).lean()
    const dbProvider = !dbUser
      ? await ProviderModel.find().findByEmail(email).lean()
      : null
    const isProvider = dbProvider !== null

    const user = dbUser || dbProvider
    if (!user) {
      throw new ApolloError(emailNotFound.message, emailNotFound.code)
    }

    user.emailToken = uuidv4()
    user.emailTokenExpiresAt = addMinutes(new Date(), expirationInMinutes)

    if (!isProvider) {
      await UserModel.findByIdAndUpdate(user._id, user)
    } else {
      await ProviderModel.findByIdAndUpdate(user._id, user)
    }

    const sent = await this.sendForgotPasswordEmail({
      email,
      token: user.emailToken,
    })

    if (!sent) {
      throw new ApolloError(emailSendError.message, emailSendError.code)
    }

    // send success message
    return {
      message: forgotPasswordMessage,
    }
  }

  async resetPassword(input: ResetPasswordInput) {
    const { token, password, registration } = input
    const { invalidToken, tokenExpired } = config.get(
      "errors.resetPassword"
    ) as any
    const resetPasswordMessage = config.get("messages.resetPassword")
    const completedRegistrationMessage = config.get(
      "messages.completedRegistration"
    )

    const dbUser = await UserModel.find().findByEmailToken(token).lean()
    const dbProvider = dbUser
      ? null
      : await ProviderModel.find().findByEmailToken(token).lean()
    const isProvider = dbProvider !== null
    const user = dbUser || dbProvider

    if (!user) {
      throw new ApolloError(invalidToken.message, invalidToken.code)
    }

    if (!registration && user.emailTokenExpiresAt < new Date()) {
      throw new ApolloError(tokenExpired.message, tokenExpired.code)
    }

    user.emailToken = null
    user.emailTokenExpiresAt = null
    user.password = await this.hashPassword(password)

    if (isProvider) {
      await ProviderModel.findByIdAndUpdate(user._id, user)
    } else {
      await UserModel.findByIdAndUpdate(user._id, user)
    }

    const name = isProvider
      ? dbProvider.firstName + " " + dbProvider.lastName
      : dbUser.name
    const role = isProvider ? dbProvider.type : dbUser.role

    const userSummary = {
      _id: user._id,
      name,
      email: user.email,
      role,
    }

    // sign jwt
    const jwt = signJwt(userSummary, {
      expiresIn: config.get("jwtExpiration.normalExp"),
    })

    return {
      message: registration
        ? completedRegistrationMessage
        : resetPasswordMessage,
      token: jwt,
      user: userSummary,
    }
  }

  async hashPassword(password: string) {
    const salt = await bcrypt.genSalt(10)
    const hash = await bcrypt.hashSync(password, salt)
    return hash
  }

  async login(input: LoginInput) {
    const { email, password, remember, noExpire } = input
    const { invalidCredentials, passwordNotCreated } = config.get(
      "errors.login"
    ) as any
    const { rememberExp, normalExp } = config.get("jwtExpiration") as any

    // Get our user by email
    const user = (await UserModel.find().findByEmail(email).lean()) as any
    if (!user) {
      const provider = await ProviderModel.find().findByEmail(email).lean()
      if (!provider) {
        throw new ApolloError(
          invalidCredentials.message,
          invalidCredentials.code
        )
      }

      if (!provider.password) {
        throw new ApolloError(
          passwordNotCreated.message,
          passwordNotCreated.code
        )
      }

      const validPassword = await bcrypt.compare(password, provider.password)
      if (!validPassword) {
        throw new ApolloError(
          invalidCredentials.message,
          invalidCredentials.code
        )
      }

      if (noExpire && provider.role !== Role.Admin) {
        throw new ApolloError(
          invalidCredentials.message,
          invalidCredentials.code
        )
      }

      // sign jwt
      const jwt = signJwt(
        {
          _id: provider._id,
          name: provider.firstName + " " + provider.lastName,
          email: provider.email,
          role: provider.type,
        },
        {
          expiresIn: noExpire ? "1y" : remember ? rememberExp : normalExp,
        }
      )

      return {
        token: jwt,
        user: {
          _id: provider._id,
          name: provider.firstName + " " + provider.lastName,
          email: provider.email,
          role: provider.type,
          eaProviderId: provider.eaProviderId,
        },
      }
    }

    if (!user.password) {
      throw new ApolloError(passwordNotCreated.message, passwordNotCreated.code)
    }

    // validate the password
    const passwordIsValid = await bcrypt.compare(password, user.password)
    if (!passwordIsValid) {
      throw new ApolloError(invalidCredentials.message, invalidCredentials.code)
    }

    if (noExpire && user.role !== Role.Admin) {
      throw new ApolloError(invalidCredentials.message, invalidCredentials.code)
    }

    // sign a jwt
    const token = signJwt(
      {
        _id: user._id,
        name: user.name,
        email: user.email,
        role: user.role,
      },
      {
        ...(!noExpire
          ? { expiresIn: remember ? rememberExp : normalExp }
          : {
              expiresIn: "6000d",
            }),
      }
    )

    // return the jwt & user
    return {
      token,
      user,
    }
  }

  async getUser(userId: string) {
    try {
      const { notFound } = config.get("errors.user") as any
      const user = await UserModel.findById(userId).populate("provider")
      if (!user) {
        throw new ApolloError(notFound.message, notFound.code)
      }
      return user
    } catch (error) {
      Sentry.captureException(error)
      throw new ApolloError(error.message, error.code)
    }
  }

  async getAllUsers() {
    try {
      // Find all users and populate the "provider" field
      const users = await UserModel.find().populate("provider").lean()
      users.forEach((u) => {
        if (u.score) {
          if (u.score.some((el: any) => el === null)) {
            u.score = u.score.filter((el: any) => el !== null)
          }
        } else {
          u.score = []
        }
      })

      return users
    } catch (error) {
      Sentry.captureException(error)
      throw new ApolloError(error.message, error.code)
    }
  }

  async getAllUsersByAProvider(providerId: string) {
    try {
      const _users = await UserModel.find({ provider: providerId })
        .populate("provider")
        .lean()

      const users = _users.map((u) => {
        return {
          ...u,
          score: [],
        }
      })

      return users
    } catch (error) {
      Sentry.captureException(error)
      throw new ApolloError(error.message, error.code)
    }
  }
  async getAllUsersByAHealthCoach(providerId: string) {
    try {
      const findEaHealthCoachId = await UserModel.find({
        _id: providerId,
      }).lean()
      if (!findEaHealthCoachId[0].eaHealthCoachId) {
        throw new ApolloError("No Health Coach Id found", "404")
      }
      const users = await UserModel.find({
        eaHealthCoachId: findEaHealthCoachId[0].eaHealthCoachId,
      })
        .populate("provider")
        .lean()
      return users
    } catch (error) {
      throw new ApolloError(error.message, error.code)
    }
  }

  async getAllPatients() {
    try {
      const users = await UserModel.find({
        role: Role.Patient,
      })

      return users
    } catch (error) {
      throw new ApolloError(error.message, error.code)
    }
  }

  async taskJob() {
    const users = await this.getAllPatients()
    const tasks = await TaskModel.find({ interval: { $exists: true } })

    const allNewTasks: AllTaskEmail[] = []
    const allDueTodayTasks: AllTaskEmail[] = []
    const allPastDueTasks: AllTaskEmail[] = []
    const errors: string[] = []

    // loop through each user
    for (let i = 0; i < users.length; i++) {
      const newTasks: TaskEmail[] = []
      const dueTodayTasks: TaskEmail[] = []
      const pastDueTasks: TaskEmail[] = []

      // loop through each task that has an interval
      for (let j = 0; j < tasks.length; j++) {
        // get the last user task completed for this specific task
        const uTask = await UserTaskModel.findOne(
          { task: tasks[j]._id, user: users[i]._id },
          {},
          { sort: { createdAt: -1 } }
        )

        // if exists continue
        if (uTask) {
          // if completed continue
          if (uTask.completed) {
            console.log("Inside task completed")
            const completedAt = new Date(uTask.completedAt).setHours(0, 0)
            const completedDate = addDays(
              completedAt,
              Number(tasks[j].interval)
            )

            // assign new task if its past the interval
            if (isPast(completedDate) || isToday(completedDate)) {
              console.log("task is completed and past the completed date")

              // create new user task in database
              const dueAt = addDays(
                new Date().setHours(0, 0),
                tasks[j].daysTillDue || 0
              )

              const newUTask = await UserTaskModel.create({
                user: users[i]._id,
                task: tasks[j]._id,
                dueAt: tasks[j].daysTillDue ? dueAt : undefined,
                highPriority: tasks[j].highPriority,
                lastNotifiedUserAt: new Date(new Date().setHours(0, 0)),
              })

              const dueAtFormatted = isToday(dueAt)
                ? "Today"
                : isTomorrow(dueAt)
                ? "Tomorrow"
                : isThisWeek(dueAt)
                ? `${format(dueAt, "EEE")}`
                : `${format(dueAt, "EEE, LLL do")}`

              // send email that new task was assigned
              newTasks.push({
                taskName: tasks[j].name,
                dueAt: dueAtFormatted,
                taskId: newUTask._id,
              })

              // add to output for report email
              allNewTasks.push({
                taskName: tasks[j].name,
                dueAt: dueAtFormatted,
                taskId: newUTask._id,
                userId: users[i]._id,
                userName: users[i].name,
                userEmail: users[i].email,
              })
            }
          } else {
            const interval = Number(tasks[j].interval)
            const isDueToday = isToday(
              subDays(new Date(uTask.dueAt).setHours(0, 0), 1)
            )
            const daysSinceNotified = differenceInDays(
              new Date().setHours(0, 0),
              new Date(uTask.lastNotifiedUserAt).setHours(0, 0)
            )

            console.log(tasks[j].name, interval, daysSinceNotified)

            // if interval is 21 days or greater notify the day its due
            if (interval >= 21 && isDueToday && daysSinceNotified > 0) {
              console.log("inside notify due today")
              dueTodayTasks.push({
                taskName: tasks[j].name,
                dueAt: "Today",
                taskId: uTask._id,
              })

              allDueTodayTasks.push({
                taskName: tasks[j].name,
                dueAt: "Today",
                taskId: uTask._id,
                userId: users[i]._id,
                userName: users[i].name,
                userEmail: users[i].email,
              })

              uTask.lastNotifiedUserAt = new Date()
              await uTask.save()

              // if past due starting today and you havent been notified today
              // or if its past due and its been 3 or more days since the user has been notified
            } else if (
              (isToday(new Date(uTask.dueAt).setHours(0, 0)) &&
                daysSinceNotified > 0) ||
              (isPast(new Date(uTask.dueAt).setHours(0, 0)) &&
                daysSinceNotified >= 3)
            ) {
              const pastDueFormatted = isToday(uTask.dueAt)
                ? "Today"
                : isYesterday(uTask.dueAt)
                ? "Yesterday"
                : `${format(uTask.dueAt, "EEE, LLL do")}`

              pastDueTasks.push({
                taskName: tasks[j].name,
                dueAt: pastDueFormatted,
                taskId: uTask._id,
              })

              uTask.lastNotifiedUserAt = new Date()
              await uTask.save()

              allPastDueTasks.push({
                taskName: tasks[j].name,
                dueAt: pastDueFormatted,
                taskId: uTask._id,
                userId: users[i]._id,
                userName: users[i].name,
                userEmail: users[i].email,
              })
            }
          }
        } else if (
          tasks[j].type !== TaskType.SCHEDULE_APPOINTMENT ||
          tasks[j].type !== TaskType.SCHEDULE_HEALTH_COACH_APPOINTMENT
        ) {
          console.log("No task yet, create new one")

          // create new user task in database
          const dueAt = addDays(
            new Date().setHours(0, 0),
            tasks[j].daysTillDue || 0
          )

          const newUTask = await UserTaskModel.create({
            user: users[i]._id,
            task: tasks[j]._id,
            dueAt: tasks[j].daysTillDue ? dueAt : undefined,
            highPriority: tasks[j].highPriority,
            lastNotifiedUserAt: new Date(new Date().setHours(0, 0)),
          })

          const dueAtFormatted = isToday(dueAt)
            ? "Today"
            : isTomorrow(dueAt)
            ? "Tomorrow"
            : isThisWeek(dueAt)
            ? `${format(dueAt, "EEE")}`
            : `${format(dueAt, "EEE, LLL do")}`

          // send email that new task was assigned
          newTasks.push({
            taskName: tasks[j].name,
            dueAt: dueAtFormatted,
            taskId: newUTask._id,
          })

          // add to output for report email
          allNewTasks.push({
            taskName: tasks[j].name,
            dueAt: dueAtFormatted,
            taskId: newUTask._id,
            userId: users[i]._id,
            userName: users[i].name,
            userEmail: users[i].email,
          })
        }
      }

      if (
        newTasks.length > 0 ||
        pastDueTasks.length > 0 ||
        dueTodayTasks.length > 0
      ) {
        console.log("inside send email")
        // send email
        const sent = await this.sendTaskEmail({
          name: users[i].name,
          email: users[i].email,
          newTasks,
          pastDueTasks,
          dueTodayTasks,
        })

        if (!sent) {
          errors.push(
            `An error occured sending task email to user (${users[i]._id}): ${users[i].email}`
          )
        }

        // send sms
        const smsSent = await this.smsService.sendTaskSms({
          name: users[i].name,
          phone: users[i].phone,
          newTasks,
          pastDueTasks,
          dueTodayTasks,
          timezone: users[i].timezone,
        })

        if (!smsSent.sid) {
          errors.push(
            `An error occured sending task sms to user (${users[i]._id}): ${users[i].email}, ${users[i].phone}`
          )
        }
      }
    }

    // send report
    if (
      allNewTasks.length > 0 ||
      allPastDueTasks.length > 0 ||
      allDueTodayTasks.length > 0
    ) {
      const sent = await this.sendTaskReport({
        allNewTasks,
        allPastDueTasks,
        allDueTodayTasks,
        errors,
      })

      if (!sent) {
        console.log(`An error occured sending the daily task report: ${sent}`)
      } else {
        console.log("Daily task report email has been successfully sent")
      }
    }
  }

  async getAllUserTasksByUser(userId: string) {
    try {
<<<<<<< HEAD
      const userTasks: any = await UserTaskModel.find({
        user: userId,
      }).populate("task")
      // users.forEach(async (u) => {
      //   const classify = await this.classifyPatient(u._id)
      //   console.log(classify, "score")
      // })
      // const scores = await calculatePatientScores(userId)
      // console.log(scores, "scores")
      // const scores2 = await calculateAllScores()
      // console.log(scores2, "scores")

      // const allPatientTasks = await UserTaskModel.find({
      //   completed: true
      // })

      // allPatientTasks.forEach(async (task) => {
      //   const scores = await calculatePatientScores(String(task.user))
      //   console.log(scores, "scores")
      // })
      // findAndTriggerEntireSendBirdFlowForAllUSersAndProvider()
=======
      const userTasks = await UserTaskModel.find({ user: userId }).populate<{
        task: Task
      }>("task")

>>>>>>> ca09cb8f
      return userTasks
    } catch (error) {
      console.log("error", error)
      Sentry.captureException(error)
    }
  }

  async completeCheckout(
    stripeSubscriptionId: string,
    subscriptionExpiresAt: Date
  ) {
    const { checkoutCompleted } = config.get("messages") as any
    const { notFound, alreadyCheckedOut } = config.get("errors.checkout") as any

    const checkout = await CheckoutModel.find().findByStripeSubscriptionId(
      stripeSubscriptionId
    )

    if (!checkout) {
      throw new ApolloError(notFound.message, notFound.code)
    }

    if (checkout.checkedOut) {
      throw new ApolloError(alreadyCheckedOut.message, alreadyCheckedOut.code)
    }

    let expiresAt
    if (subscriptionExpiresAt) {
      expiresAt = subscriptionExpiresAt
    } else {
      expiresAt = addMonths(new Date(), 1)
    }

    const existingUser = await UserModel.find().findByEmail(checkout.email)
    let user
    if (existingUser) {
      // update existing user
      const { user: updatedUser } = await this.updateUser({
        userId: existingUser._id,
        subscriptionExpiresAt: expiresAt,
        stripeSubscriptionId,
        stripeCustomerId: checkout.stripeCustomerId,
      })

      checkout.user = updatedUser._id
      user = updatedUser
    } else {
      const { user: newUser } = await this.createUser({
        name: checkout.name,
        email: checkout.email,
        phone: checkout.phone,
        dateOfBirth: checkout.dateOfBirth,
        address: checkout.shippingAddress,
        gender: checkout.gender,
        weightInLbs: checkout.weightInLbs,
        heightInInches: checkout.heightInInches,
        stripeCustomerId: checkout.stripeCustomerId,
        subscriptionExpiresAt: expiresAt,
        stripeSubscriptionId,
        textOptIn: checkout.textOptIn,
      })
      checkout.user = newUser._id
      user = newUser
    }

    checkout.checkedOut = true
    await checkout.save()

    return {
      message: checkoutCompleted,
      user,
    }
  }

  async getCheckout(checkoutId: string) {
    const { checkoutNotFound, alreadyCheckedOut } = config.get(
      "errors.checkout"
    ) as any

    const checkout = (await CheckoutModel.findById(
      checkoutId
    ).lean()) as LeanDocument<Checkout>
    if (!checkout) {
      throw new ApolloError(checkoutNotFound.message, checkoutNotFound.code)
    }

    if (checkout.checkedOut) {
      throw new ApolloError(alreadyCheckedOut.message, alreadyCheckedOut.code)
    }

    return {
      checkout,
    }
  }

  async createStripeCheckoutSession({
    _id,
    shipping,
    billing,
    sameAsShipping,
  }: CreateStripeCustomerInput) {
    const { checkoutNotFound, alreadyCheckedOut } = config.get(
      "errors.checkout"
    ) as any

    const checkout = await CheckoutModel.findById(_id)

    if (!checkout) {
      throw new ApolloError(checkoutNotFound.message, checkoutNotFound.code)
    }

    if (checkout.checkedOut) {
      throw new ApolloError(alreadyCheckedOut.message, alreadyCheckedOut.code)
    }

    // check for existing customer
    const existingCustomer = await this.stripeSdk.customers.list({
      email: checkout.email,
    })

    // vars to add stripe details to
    let customer
    let setupIntent

    const stripeShipping = {
      line1: shipping.line1,
      line2: shipping.line2,
      city: shipping.city,
      state: shipping.state,
      postal_code: shipping.postalCode,
    }

    // if customer exists update info
    if (existingCustomer.data.length !== 0) {
      customer = existingCustomer.data[0]

      // update with latest checkout info
      await this.stripeSdk.customers.update(customer.id, {
        address: stripeShipping,
        phone: checkout.phone,
        name: checkout.name,
        email: checkout.email,
      })
    }

    if (checkout.stripeSetupIntentId) {
      setupIntent = await this.stripeSdk.setupIntents.retrieve(
        checkout.stripeSetupIntentId
      )
    }

    // payment intent details
    const setupIntentDetails: stripe.SetupIntentCreateParams = {
      description: "Alfie Setup Intent",
      usage: "off_session",
      metadata: {
        checkoutId: String(checkout._id),
        email: checkout.email,
      },
      ...(customer && { customer: customer.id }),
    }

    // create payment intent
    if (setupIntent && setupIntent.status !== "canceled") {
      setupIntent = await this.stripeSdk.setupIntents.update(setupIntent.id, {
        ...setupIntentDetails,
      })
    } else {
      setupIntent = await this.stripeSdk.setupIntents.create({
        ...setupIntentDetails,
      })
    }

    // update checkout with stripe info
    checkout.stripeSetupIntentId = setupIntent.id
    checkout.stripeClientSecret = setupIntent.client_secret
    checkout.shippingAddress = shipping
    checkout.billingAddress = sameAsShipping ? shipping : billing
    if (customer) checkout.stripeCustomerId = customer.id
    await checkout.save()

    return {
      checkout,
    }
  }

  async createOrFindCheckout(input: CreateCheckoutInput) {
    const { checkoutFound, checkoutCreated } = config.get("messages") as any
    const { alreadyCheckedOut } = config.get("errors.checkout") as any
    const { emailSubscribersTable } = config.get("dynamoDb") as any

    const {
      name,
      email,
      weightLossMotivatorV2,
      dateOfBirth,
      gender,
      state,
      heightInInches,
      weightInLbs,
      textOptIn,
      phone,
      pastTries,
    } = input

    const checkout = await CheckoutModel.find().findByEmail(email).lean()
    if (checkout) {
      // check if already checked out
      if (checkout.checkedOut) {
        throw new ApolloError(alreadyCheckedOut.message, alreadyCheckedOut.code)
      }

      // update values
      checkout.name = name
      checkout.weightLossMotivatorV2 = weightLossMotivatorV2
      checkout.dateOfBirth = dateOfBirth
      checkout.gender = gender
      checkout.state = state
      checkout.heightInInches = heightInInches
      checkout.weightInLbs = weightInLbs
      checkout.textOptIn = textOptIn
      checkout.phone = phone
      checkout.pastTries = pastTries

      // update in db
      await CheckoutModel.findByIdAndUpdate(checkout._id, checkout)

      // return updated checkout
      return {
        message: checkoutFound,
        checkout,
      }
    }

    // send to email subscriber lambda
    const { $response } = await this.awsDynamo
      .putItem({
        TableName: emailSubscribersTable,
        Item: {
          emailaddress: { S: email },
          fullname: { S: name },
          state: { S: state },
        },
      })
      .promise()

    if ($response.error) {
      console.log(
        "An error occured creating entry in dynamodb",
        $response.error.message
      )
    }

    // create new checkout
    const newCheckout = await CheckoutModel.create({
      name,
      email,
      weightLossMotivatorV2,
      dateOfBirth,
      gender,
      state,
      heightInInches,
      weightInLbs,
      textOptIn,
      phone,
      pastTries,
    })

    // return new checkout
    return {
      message: checkoutCreated,
      checkout: newCheckout,
    }
  }

  findTwoMostRecentWeights(weights: any[]): [any | null, any | null] {
    const today = new Date()
    let mostRecentEntry: any | null = null
    let secondMostRecentEntry: any | null = null

    weights.forEach((entry) => {
      const entryDate = new Date(entry.date)
      if (entryDate <= today) {
        if (mostRecentEntry === null || entryDate > mostRecentEntry.date) {
          secondMostRecentEntry = mostRecentEntry
          mostRecentEntry = entry
        } else if (
          secondMostRecentEntry === null ||
          entryDate > secondMostRecentEntry.date
        ) {
          secondMostRecentEntry = entry
        }
      }
    })

    return [mostRecentEntry, secondMostRecentEntry]
  }

  removeDuplicates(subTypes: any[]): any[] {
    const uniqueSubTypesSet = new Set<string>()
    const uniqueSubTypes: any[] = []

    subTypes.forEach((subType) => {
      const subTypeJSON = JSON.stringify(subType)
      if (!uniqueSubTypesSet.has(subTypeJSON)) {
        uniqueSubTypesSet.add(subTypeJSON)
        uniqueSubTypes.push(subType)
      }
    })

    return uniqueSubTypes
  }

  async generateProtocolSummary(userId: string) {
    try {
      const configuration = new Configuration({
        apiKey: process.env.OPEN_AI_KEY,
      })
      const openAi = new OpenAIApi(configuration)
      const user = await UserModel.findById(userId)
      const allUserTasks = await UserTaskModel.find({ user: userId })

      // the userTasks array of objects only has the task id, so we needto find the actual task type in order to group each task by type the task type lives on the TaskModel.
      const findAndGroupTasks = async (userTasks: any) => {
        const tasks = await Promise.all(
          userTasks.map(async (task: any) => {
            const taskType = await TaskModel.findById(task.task)
            return { taskType: taskType.type, task: task }
          })
        )

        const groupedTasks = tasks.reduce((acc: any, task: any) => {
          const key = task.taskType
          if (!acc[key]) {
            acc[key] = { mostRecent: task, secondMostRecent: null }
          } else {
            if (
              new Date(task.task.completedAt) >
              new Date(acc[key].mostRecent.task.completedAt)
            ) {
              acc[key].secondMostRecent = acc[key].mostRecent
              acc[key].mostRecent = task
            } else if (
              acc[key].secondMostRecent === null ||
              new Date(task.task.completedAt) >
                new Date(acc[key].secondMostRecent.task.completedAt)
            ) {
              acc[key].secondMostRecent = task
            }
          }
          return acc
        }, {})

        return groupedTasks
      }
      const groupedTasks = await findAndGroupTasks(allUserTasks)

      const subTypes = this.removeDuplicates(user?.classifications)
      const weights = groupedTasks.WEIGHT_LOG
      let weightChange = null
      let firstWeight = null

      if (weights && weights.mostRecent) {
        const weight1 = parseFloat(
          weights.mostRecent.task.answers.find(
            (answer: any) => answer.key === "weight"
          )?.value
        )

        if (weights.secondMostRecent) {
          const weight2 = parseFloat(
            weights.secondMostRecent.task.answers.find(
              (answer: any) => answer.key === "weight"
            )?.value
          )

          weightChange =
            weight1 && weight2
              ? (((weight1 - weight2) / weight2) * 100).toFixed(2)
              : null
        } else {
          firstWeight = weight1
        }
      }

      // ... (rest of the code remains unchanged)

      const weightInfo = weightChange
        ? `They have lost ${weightChange}% over the past 4 weeks`
        : firstWeight
        ? `Their current weight is ${firstWeight}`
        : ""

      const medicationsFromAkute =
        await this.akuteService.getASinglePatientMedications(
          user?.akutePatientId
        )

      let activeMedications = []
      if (Array.isArray(medicationsFromAkute)) {
        activeMedications = medicationsFromAkute.filter(
          (medication: any) => medication.status === "active"
        )
      }
      // Updated code to extract medication name and dose
      const medicationsAndStrength = activeMedications.map(
        (medication: any) => {
          const medicationName = medication.generic_name
          const medicationStrength = medication.strength
          return `${medicationName} ${medicationStrength}`
        }
      )
      const medications = medicationsAndStrength.join(", ")

      const subTypesText = subTypes
        .map((subtype, index) => {
          const classification = subtype.classification
          const percentile = subtype.percentile
          return `Classification ${
            index + 1
          }: ${classification} (${percentile}%)`
        })
        .join(", ")

      const prompt = `This Patient has the following classifications and percentiles: ${subTypesText}. ${weightInfo} and are currently on this or these doses of medication: ${medications}`
      console.log(prompt, "prompt")
      const params = {
        model: "gpt-4",
        temperature: 0,
        messages: [
          {
            role: ChatCompletionRequestMessageRoleEnum.System,
            content:
              "Act as a medical assistant for an obesity clinic. This is a novel protocol using data from patients to recommend certain drugs and titrations. Your job is to recommend the medication and dose dictated by this protocol, as well as any recommended changes to current medications if they are weight gain causes.Do not include any extraneous information in your response.Ignore duplicate medications.",
          },
          {
            role: ChatCompletionRequestMessageRoleEnum.User,
            content: `Protocol: ${protocol} question: ${prompt}`,
          },
        ],
      }
      const completion = await openAi.createChatCompletion(params, {
        headers: {
          "OpenAI-Organization": "org-QoMwwdaIbJ7OUvpSZmPZ42Y4",
        },
      })
      console.log(completion.data.choices[0].message.content, "completion")
      user.generatedSummary = completion.data.choices[0].message.content
      user.save()
      return user
      // res.send(completion.data.choices[0].message.content)
    } catch (error) {
      console.log(error, "ERROR")
      return error
    }
  }

  async sendbirdChannels(userId: string) {
    try {
      const channels = await getSendBirdUserChannelUrl(userId)
      console.log(channels)
      return channels
    } catch (error) {
      console.log("error", error)
      Sentry.captureException(error)
    }
  }

  /** Completes an upload by saving the files uploaded to S3 to the database. */
  async completeUpload(input: File[], userId: string): Promise<User> {
    const { notFound } = config.get("errors.user") as any
    const user = await UserModel.findById(userId).countDocuments()
    if (!user) {
      throw new ApolloError(notFound.message, notFound.code)
    }
    const update = await UserModel.findOneAndUpdate(
      {
        _id: userId,
      },
      {
        $push: {
          files: { $each: input },
        },
      },
      { new: true }
    )

    const insuranceFile = input.find(
      (file) => file.type === FileType.InsuranceCard
    )
    if (insuranceFile) {
      const bucket: string = config.get("s3.patientBucketName")
      const insuranceData = await analyzeS3InsuranceCardImage(
        bucket,
        insuranceFile.key
      )
      const insuranceInput: InsuranceEligibilityInput = {
        userId,
        memberId: insuranceData.member_id,
        groupId: insuranceData.group_number,
        groupName: insuranceData.group_name,
        payor: insuranceData.payer_id,
        insuranceCompany: insuranceData.payer_name,
        rxBin: insuranceData.rx_bin,
        rxGroup: insuranceData.rx_pcn,
      }
      const eligible = await this.checkInsuranceEligibility(insuranceInput)
      if (eligible) {
        await this.updateInsurance(insuranceInput)
      }
    }

    return update
  }

  /** Updates insurance information for a given user. */
  async updateInsurance(input: InsuranceEligibilityInput): Promise<void> {
    const { userId } = input
    const notFound = config.get("errors.user.notFound") as any

    // Get the user by ID
    const user: LeanDocument<User> = await UserModel.findById(userId).lean()
    if (!user) {
      throw new ApolloError(notFound.message, notFound.code)
    }

    // update insurance fields
    user.insurance = {
      memberId: input.memberId,
      groupId: input.groupId,
      groupName: input.groupName,
      insuranceCompany: input.insuranceCompany,
      rxBin: input.rxBin,
      rxGroup: input.rxGroup,
      payor: input.payor,
    }

    await UserModel.findByIdAndUpdate(user._id, user)
  }

  async checkInsuranceEligibility(input: InsuranceEligibilityInput) {
    try {
      const user = await UserModel.findById(input.userId).populate<{
        provider: Provider
      }>("provider")
      if (!user) throw new Error(`User ${input.userId} not found.`)

      const { provider } = user
      if (!provider)
        throw new Error(`No provider associated with user ${input.userId}.`)

      const insuranceResult = await this.akuteService.createInsurance(
        user.akutePatientId,
        input
      )

      console.log(`Insurance result: ${JSON.stringify(insuranceResult)}`)

      const { eligible, reason: ineligibleReason } =
        await this.candidService.checkInsuranceEligibility(
          user,
          provider,
          input
        )

      Sentry.captureEvent({
        message: `[CANDID HEALTH][TIME: ${new Date().toISOString()}][EVENT: eligibility] ${
          eligible
            ? "Eligible Determination"
            : `Ineligible: ${ineligibleReason}`
        }`,
      })

      await this.emailService.sendEligibilityCheckResultEmail({
        patientName: user.name,
        patientEmail: user.email,
        patientPhone: user.phone,
        eligible,
        reason: ineligibleReason,
      })

      return eligible
    } catch (e) {
      throw new ApolloError(e.message, "ERROR")
    }
  }
}

export default UserService<|MERGE_RESOLUTION|>--- conflicted
+++ resolved
@@ -30,13 +30,8 @@
   CreateCheckoutInput,
   CreateStripeCustomerInput,
 } from "../schema/checkout.schema"
-<<<<<<< HEAD
 import { ProviderModel, Provider } from "../schema/provider.schema"
-import { AllTaskEmail, TaskEmail, TaskType } from "../schema/task.schema"
-=======
-import { ProviderModel } from "../schema/provider.schema"
 import { AllTaskEmail, Task, TaskEmail, TaskType } from "../schema/task.schema"
->>>>>>> ca09cb8f
 import { UserTaskModel } from "../schema/task.user.schema"
 import {
   CreateUserInput,
@@ -1022,34 +1017,10 @@
 
   async getAllUserTasksByUser(userId: string) {
     try {
-<<<<<<< HEAD
-      const userTasks: any = await UserTaskModel.find({
-        user: userId,
-      }).populate("task")
-      // users.forEach(async (u) => {
-      //   const classify = await this.classifyPatient(u._id)
-      //   console.log(classify, "score")
-      // })
-      // const scores = await calculatePatientScores(userId)
-      // console.log(scores, "scores")
-      // const scores2 = await calculateAllScores()
-      // console.log(scores2, "scores")
-
-      // const allPatientTasks = await UserTaskModel.find({
-      //   completed: true
-      // })
-
-      // allPatientTasks.forEach(async (task) => {
-      //   const scores = await calculatePatientScores(String(task.user))
-      //   console.log(scores, "scores")
-      // })
-      // findAndTriggerEntireSendBirdFlowForAllUSersAndProvider()
-=======
       const userTasks = await UserTaskModel.find({ user: userId }).populate<{
         task: Task
       }>("task")
 
->>>>>>> ca09cb8f
       return userTasks
     } catch (error) {
       console.log("error", error)
