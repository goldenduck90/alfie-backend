--- conflicted
+++ resolved
@@ -72,11 +72,8 @@
 import { analyzeS3InsuranceCardImage } from "../utils/textract"
 import AnswerType from "../schema/enums/AnswerType"
 import { client } from "../utils/posthog"
-<<<<<<< HEAD
 import { SignupPartnerProviderModel } from "../schema/partner.schema"
-=======
 import { captureException, captureEvent } from "../utils/sentry"
->>>>>>> 126d34e6
 
 export const initialUserTasks = [
   TaskType.ID_AND_INSURANCE_UPLOAD,
