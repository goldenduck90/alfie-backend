import * as Sentry from "@sentry/node"
import { ApolloError } from "apollo-server-errors"
import * as AWS from "aws-sdk"
import bcrypt from "bcrypt"
import config from "config"
import { addMinutes, addMonths } from "date-fns"
import stripe from "stripe"
import { v4 as uuidv4 } from "uuid"
import { classifyUser } from "../PROAnalysis/classification"
import {
  CheckoutModel,
  CreateCheckoutInput,
  CreateStripeCustomerInput,
} from "../schema/checkout.schema"
import { ProviderModel } from "../schema/provider.schema"
import { TaskType } from "../schema/task.schema"
import { UserTaskModel } from "../schema/task.user.schema"
import {
  CompletePaymentIntentInput,
  CreateUserInput,
  ForgotPasswordInput,
  LoginInput,
  ResetPasswordInput,
  Role,
  SubscribeEmailInput,
  UpdateSubscriptionInput,
  Weight,
} from "../schema/user.schema"
import { calculatePatientScores } from "../scripts/calculatePatientScores"
import { signJwt } from "../utils/jwt"
import { triggerEntireSendBirdFlow } from "../utils/sendBird"
import { UserModel } from "./../schema/user.schema"
import AkuteService from "./akute.service"
import AppointmentService from "./appointment.service"
import EmailService from "./email.service"
import ProviderService from "./provider.service"
import TaskService from "./task.service"

class UserService extends EmailService {
  private taskService: TaskService
  private providerService: ProviderService
  private akuteService: AkuteService
  private appointmentService: AppointmentService
  public awsDynamo: AWS.DynamoDB
  private stripeSdk: stripe

  constructor() {
    super()
    this.taskService = new TaskService()
    this.providerService = new ProviderService()
    this.akuteService = new AkuteService()
    this.appointmentService = new AppointmentService()
    this.awsDynamo = new AWS.DynamoDB({
      accessKeyId: process.env.AWS_ACCESS_KEY_ID,
      secretAccessKey: process.env.AWS_SECRET_ACCESS_KEY,
      region: process.env.AWS_REGION,
    })
    this.stripeSdk = new stripe(process.env.STRIPE_SECRET_KEY, {
      apiVersion: "2022-08-01",
    })
  }

  async assignUserTasks(userId: string, taskTypes: TaskType[]) {
    try {
      const input = {
        userId,
        taskTypes,
      }
      await this.taskService.bulkAssignTasksToUser(input)
    } catch (error) {
      console.error(error, "error in assignUserTasks")
    }
  }

  async createUser(input: CreateUserInput, manual = false) {
    const { alreadyExists, unknownError, emailSendError } = config.get(
      "errors.createUser"
    ) as any
    const { emailSubscribersTable, waitlistTable } = config.get(
      "dynamoDb"
    ) as any
    const userCreatedMessage = config.get(
      manual
        ? "messages.userCreatedManually"
        : "messages.userCreatedViaCheckout"
    ) as any
    const {
      name,
      email,
      phone,
      role,
      dateOfBirth,
      address,
      weightInLbs,
      gender,
      heightInInches,
      stripeCustomerId,
      subscriptionExpiresAt,
      stripeSubscriptionId,
      providerId,
      textOptIn,
    } = input

    const existingUser = await UserModel.find().findByEmail(email).lean()
    if (existingUser) {
      throw new ApolloError(alreadyExists.message, alreadyExists.code)
    }

    const emailToken = uuidv4()

    const weights: Weight[] = []
    if (weightInLbs) {
      weights.push({
        date: new Date(),
        value: weightInLbs,
      })
    }

    let provider = {
      _id: providerId,
    }

    if (!providerId) {
      provider = await this.providerService.getNextAvailableProvider(
        address.state,
        true
      )
      if (!provider) {
        throw new ApolloError(
          `Could not select provider for user's state: ${address.state}`,
          "NOT_FOUND"
        )
      }
    }

    console.log(`CREATING NEW USER w/Name: ${name}`)

    const splitName = name.split(" ")
    const firstName = name.split(" ")[0] || ""
    const lastName = splitName ? splitName[splitName.length - 1] : ""

    const patientId = await this.akuteService.createPatient({
      firstName,
      lastName,
      email,
      phone,
      dateOfBirth,
      address,
      sex: gender,
    })
    if (!patientId) {
      throw new ApolloError(
        `An error occured for creating a patient entry in Akute for: ${email}`,
        "INTERNAL_SERVER_ERROR"
      )
    }

    const customerId = await this.appointmentService.createCustomer({
      userId: "",
      firstName,
      lastName,
      email,
      phone,
      address: `${address.line1} ${address.line2 || ""}`,
      city: address.city,
      zipCode: address.postalCode,
      state: address.state,
      updateUser: false,
    })
    if (!customerId) {
      throw new ApolloError(
        `An error occured for creating a customer entry in Easy Appointments for: ${email}`,
        "INTERNAL_SERVER_ERROR"
      )
    }

    const user = await UserModel.create({
      name,
      email,
      phone,
      role,
      emailToken,
      dateOfBirth,
      address,
      weights,
      gender,
      heightInInches,
      stripeCustomerId,
      subscriptionExpiresAt,
      stripeSubscriptionId,
      eaCustomerId: customerId,
      akutePatientId: patientId,
      provider: provider._id,
      textOptIn,
    })
    if (!user) {
      throw new ApolloError(unknownError.message, unknownError.code)
    }

    // delete user from email subscribers table
    const { $response } = await this.awsDynamo
      .deleteItem({
        TableName: emailSubscribersTable,
        Key: {
          emailaddress: {
            S: email,
          },
        },
      })
      .promise()

    if ($response.error) {
      console.log(
        "An error occured deleting user from DynamoDB",
        $response.error.message
      )
    }

    const { $response: $response2 } = await this.awsDynamo
      .deleteItem({
        TableName: waitlistTable,
        Key: {
          emailaddress: {
            S: email,
          },
        },
      })
      .promise()

    if ($response2.error) {
      console.log(
        "An error occured deleting user from DynamoDB",
        $response2.error.message
      )
    }
    const selectedProvider = await ProviderModel.findById(provider._id).lean()
    // trigger sendbird flow
    await triggerEntireSendBirdFlow({
      user_id: user._id,
      nickname: user.name,
      profile_file: "",
      profile_url: "",
      provider: provider._id,
      providerName: `${selectedProvider.firstName} ${selectedProvider.lastName}`,
    })

    // assign initial tasks to user
    const tasks = [
      TaskType.ID_AND_INSURANCE_UPLOAD,
      TaskType.NEW_PATIENT_INTAKE_FORM,
      TaskType.MP_HUNGER,
      TaskType.MP_FEELING,
      TaskType.BP_LOG,
      TaskType.WEIGHT_LOG,
      TaskType.WAIST_LOG,
      // TaskType.MP_BLUE_CAPSULE,
      TaskType.MP_ACTIVITY,
      TaskType.FOOD_LOG,
      TaskType.TEFQ,
      TaskType.AD_LIBITUM,
      TaskType.GSRS,
    ]
    await this.assignUserTasks(user._id, tasks)

    // send email with link to set password
    const sent = await this.sendRegistrationEmailTemplate({
      email,
      token: emailToken,
      manual,
      name,
    })
    if (!sent) {
      throw new ApolloError(emailSendError.message, emailSendError.code)
    }

    // send lab order
    const labOrder = this.akuteService.createLabOrder(user._id)
    if (!labOrder) {
      console.log(
        `An error occured for creating a lab order in Akute for: ${email}`
      )
      throw new ApolloError(
        `An error occured for creating a lab order in Akute for: ${email}`,
        "INTERNAL_SERVER_ERROR"
      )
    }

    console.log(`USER CREATED: ${user._id}`)

    return {
      message: userCreatedMessage,
      user,
    }
  }

  async completePaymentIntent(input: CompletePaymentIntentInput) {
    try {
      const { paymentIntentId } = input
      const priceId = config.get("defaultPriceId") as any

      const paymentIntent = await this.stripeSdk.paymentIntents.retrieve(
        paymentIntentId
      )

      if (!paymentIntent || paymentIntent.status !== "succeeded") {
        throw new ApolloError("Payment intent not found", "NOT_FOUND")
      } else {
        const stripePaymentMethodId = paymentIntent.payment_method as string
        const existingCheckout = await CheckoutModel.findById(
          paymentIntent.metadata.checkoutId
        )

        // create customer
        if (!existingCheckout?.stripeSubscriptionId) {
          const customer = await this.stripeSdk.customers.create({
            name: paymentIntent?.shipping?.name,
            payment_method: stripePaymentMethodId,
            email: paymentIntent?.metadata?.email,
            phone: paymentIntent?.shipping?.phone,
            invoice_settings: {
              default_payment_method: stripePaymentMethodId,
            },
            shipping: {
              name: paymentIntent?.shipping?.name,
              address: paymentIntent?.shipping?.address,
              phone: paymentIntent?.shipping?.phone,
            },
            metadata: {
              checkoutId: paymentIntent?.metadata?.checkoutId,
            },
            address: paymentIntent?.shipping?.address,
          })

          if (!customer) {
            throw new ApolloError(
              "Customer not created",
              "INTERNAL_SERVER_ERROR"
            )
          }

          // create subscription
          const subscription = await this.stripeSdk.subscriptions.create({
            customer: customer.id,
            items: [{ price: priceId }],
            default_payment_method: stripePaymentMethodId,
            collection_method: "charge_automatically",
            trial_period_days: 30,
          })

          // update checkout
          const checkout = await CheckoutModel.findByIdAndUpdate(
            paymentIntent.metadata.checkoutId,
            {
              stripeCustomerId: customer.id,
              stripeSubscriptionId: subscription.id,
            }
          )

          if (!checkout) {
            throw new ApolloError("Checkout not found", "NOT_FOUND")
          }

          // create user
          const { message } = await this.completeCheckout(
            subscription.id,
            new Date(subscription.current_period_end)
          )

          return { message }
        } else {
          // get subscription
          const subscription = await this.stripeSdk.subscriptions.retrieve(
            existingCheckout.stripeSubscriptionId
          )

          if (!subscription) {
            throw new ApolloError("Subscription not found", "NOT_FOUND")
          }

          // create user
          const { message } = await this.completeCheckout(
            existingCheckout.stripeSubscriptionId,
            new Date(subscription.current_period_end)
          )

          return { message }
        }
      }
    } catch (error) {
      console.log(error)
      Sentry.captureException(error)
      throw new ApolloError("An error occured", "INTERNAL_SERVER_ERROR")
    }
  }

  async updateSubscription(input: UpdateSubscriptionInput) {
    const { stripeSubscriptionId, subscriptionExpiresAt } = input
    const { notFound } = config.get("errors.updateSubscription") as any
    const message = config.get("messages.updateSubscription")

    const user = await UserModel.find()
      .findBySubscriptionId(stripeSubscriptionId)
      .lean()

    if (!user) {
      const subscription = await this.stripeSdk.subscriptions.retrieve(
        stripeSubscriptionId
      )

      if (!subscription) {
        throw new ApolloError(notFound.message, notFound.code)
      } else {
        const checkoutId = subscription.metadata.checkoutId
        const checkout = await CheckoutModel.findById(checkoutId)

        if (!checkout) {
          throw new ApolloError(notFound.message, notFound.code)
        } else {
          return { message: "User hasn't been created yet, skipping..." }
        }
      }
    } else {
      user.subscriptionExpiresAt = subscriptionExpiresAt
      await UserModel.findByIdAndUpdate(user._id, user)

      return { message }
    }
  }

  async subscribeEmail(input: SubscribeEmailInput) {
    const { email, fullName, location, waitlist, currentMember } = input
    const { unknownError } = config.get("errors.subscribeEmail") as any
    const waitlistMessage = config.get("messages.subscribeEmail")
    const { emailSubscribersTable, waitlistTable } = config.get(
      "dynamoDb"
    ) as any

    try {
      const { $response } = await this.awsDynamo
        .getItem({
          TableName: !waitlist ? emailSubscribersTable : waitlistTable,
          Key: {
            emailaddress: {
              S: email,
            },
          },
        })
        .promise()

      if ($response.data && $response.data.Item && currentMember) {
        const { $response: $response2 } = await this.awsDynamo
          .deleteItem({
            TableName: !waitlist ? emailSubscribersTable : waitlistTable,
            Key: {
              emailaddress: {
                S: email,
              },
            },
          })
          .promise()

        if ($response2.error) {
          console.log(
            "An error occured deleting user from DynamoDB",
            $response2.error.message
          )
          throw new ApolloError(unknownError.message, unknownError.code)
        }

        return {
          message: waitlistMessage,
        }
      }

      const { $response: $response3 } = await this.awsDynamo
        .putItem({
          TableName: !waitlist ? emailSubscribersTable : waitlistTable,
          Item: {
            emailaddress: {
              S: email,
            },
            fullname: {
              S: fullName,
            },
            state: {
              S: location,
            },
          },
        })
        .promise()

      if ($response3.error) {
        console.log(
          "An error occured adding user to DynamoDB",
          $response3.error.message
        )
        throw new ApolloError(unknownError.message, unknownError.code)
      }

      return {
        message: waitlistMessage,
      }
    } catch (error) {
      Sentry.captureException(error)
      throw new ApolloError(unknownError.message, unknownError.code)
    }
  }

  async forgotPassword(input: ForgotPasswordInput) {
    const { email } = input
    const expirationInMinutes: number = config.get(
      "forgotPasswordExpirationInMinutes"
    )
    const { emailNotFound, emailSendError } = config.get(
      "errors.forgotPassword"
    ) as any
    const forgotPasswordMessage = config.get("messages.forgotPassword")

    // Get our user by email
    const user = await UserModel.find().findByEmail(email).lean()

    if (!user) {
      const provider = await ProviderModel.find().findByEmail(email).lean()
      if (!provider) {
        throw new ApolloError(emailNotFound.message, emailNotFound.code)
      }

      // set resetPasswordToken & resetPasswordTokenExpiresAt
      provider.emailToken = uuidv4()
      provider.emailTokenExpiresAt = addMinutes(new Date(), expirationInMinutes)

      await ProviderModel.findByIdAndUpdate(provider._id, provider)

      const sent = await this.sendForgotPasswordEmail({
        email,
        token: provider.emailToken,
        provider: true,
      })

      if (!sent) {
        throw new ApolloError(emailSendError.message, emailSendError.code)
      }

      return { message: forgotPasswordMessage }
    }

    // set resetPasswordToken & resetPasswordTokenExpiresAt
    user.emailToken = uuidv4()
    user.emailTokenExpiresAt = addMinutes(new Date(), expirationInMinutes)

    await UserModel.findByIdAndUpdate(user._id, user)

    // send email with reset link
    const sent = await this.sendForgotPasswordEmail({
      email,
      token: user.emailToken,
    })

    if (!sent) {
      throw new ApolloError(emailSendError.message, emailSendError.code)
    }

    // send success message
    return {
      message: forgotPasswordMessage,
    }
  }

  async resetPassword(input: ResetPasswordInput) {
    const { token, password, registration, provider } = input
    const { invalidToken, tokenExpired } = config.get(
      "errors.resetPassword"
    ) as any
    const resetPasswordMessage = config.get("messages.resetPassword")
    const completedRegistrationMessage = config.get(
      "messages.completedRegistration"
    )

    if (provider) {
      const dbProvider = await ProviderModel.find()
        .findByEmailToken(token)
        .lean()
      if (!dbProvider) {
        throw new ApolloError(invalidToken.message, invalidToken.code)
      }

      if (!registration && dbProvider.emailTokenExpiresAt < new Date()) {
        throw new ApolloError(tokenExpired.message, tokenExpired.code)
      }

      dbProvider.emailToken = null
      dbProvider.emailTokenExpiresAt = null
      dbProvider.password = await this.hashPassword(password)

      await ProviderModel.findByIdAndUpdate(dbProvider._id, dbProvider)

      // sign jwt
      const jwt = signJwt(
        {
          _id: dbProvider._id,
          name: dbProvider.firstName + " " + dbProvider.lastName,
          email: dbProvider.email,
          role: dbProvider.type,
        },
        {
          expiresIn: config.get("jwtExpiration.normalExp"),
        }
      )

      return {
        message: registration
          ? completedRegistrationMessage
          : resetPasswordMessage,
        token: jwt,
        user: {
          _id: dbProvider._id,
          name: dbProvider.firstName + " " + dbProvider.lastName,
          email: dbProvider.email,
          role: dbProvider.type,
        },
      }
    } else {
      const user = await UserModel.find().findByEmailToken(token).lean()
      if (!user) {
        throw new ApolloError(invalidToken.message, invalidToken.code)
      }

      if (!registration && user.emailTokenExpiresAt < new Date()) {
        throw new ApolloError(tokenExpired.message, tokenExpired.code)
      }

      // set emailToken & emailTokenExpiresAt to null
      user.emailToken = null
      user.emailTokenExpiresAt = null
      user.password = await this.hashPassword(password)

      // update the user
      await UserModel.findByIdAndUpdate(user._id, user)

      // sign jwt
      const jwt = signJwt(
        {
          _id: user._id,
          name: user.name,
          email: user.email,
          role: user.role,
        },
        {
          expiresIn: config.get("jwtExpiration.normalExp"),
        }
      )

      return {
        message: registration
          ? completedRegistrationMessage
          : resetPasswordMessage,
        token: jwt,
        user,
      }
    }
  }

  async hashPassword(password: string) {
    const salt = await bcrypt.genSalt(10)
    const hash = await bcrypt.hashSync(password, salt)
    return hash
  }

  async login(input: LoginInput) {
    const { email, password, remember, noExpire } = input
    const { invalidCredentials, passwordNotCreated } = config.get(
      "errors.login"
    ) as any
    const { rememberExp, normalExp } = config.get("jwtExpiration") as any

    // Get our user by email
    const user = (await UserModel.find().findByEmail(email).lean()) as any
    if (!user) {
      const provider = await ProviderModel.find().findByEmail(email).lean()
      if (!provider) {
        throw new ApolloError(
          invalidCredentials.message,
          invalidCredentials.code
        )
      }

      if (!provider.password) {
        throw new ApolloError(
          passwordNotCreated.message,
          passwordNotCreated.code
        )
      }

      const validPassword = await bcrypt.compare(password, provider.password)
      if (!validPassword) {
        throw new ApolloError(
          invalidCredentials.message,
          invalidCredentials.code
        )
      }

      if (noExpire && provider.role !== Role.Admin) {
        throw new ApolloError(
          invalidCredentials.message,
          invalidCredentials.code
        )
      }

      // sign jwt
      const jwt = signJwt(
        {
          _id: provider._id,
          name: provider.firstName + " " + provider.lastName,
          email: provider.email,
          role: provider.type,
        },
        {
          expiresIn: noExpire ? "1y" : remember ? rememberExp : normalExp,
        }
      )

      return {
        token: jwt,
        user: {
          _id: provider._id,
          name: provider.firstName + " " + provider.lastName,
          email: provider.email,
          role: provider.type,
          eaProviderId: provider.eaProviderId,
        },
      }
    }

    if (!user.password) {
      throw new ApolloError(passwordNotCreated.message, passwordNotCreated.code)
    }

    // validate the password
    const passwordIsValid = await bcrypt.compare(password, user.password)
    if (!passwordIsValid) {
      throw new ApolloError(invalidCredentials.message, invalidCredentials.code)
    }

    if (noExpire && user.role !== Role.Admin) {
      throw new ApolloError(invalidCredentials.message, invalidCredentials.code)
    }

    // sign a jwt
    const token = signJwt(
      {
        _id: user._id,
        name: user.name,
        email: user.email,
        role: user.role,
      },
      {
        ...(!noExpire
          ? { expiresIn: remember ? rememberExp : normalExp }
          : {
              expiresIn: "6000d",
            }),
      }
    )

    // return the jwt & user
    return {
      token,
      user,
    }
  }

  async getUser(userId: string) {
    const { notFound } = config.get("errors.user") as any
    const user = await UserModel.findById(userId).populate("provider")

    if (!user) {
      throw new ApolloError(notFound.message, notFound.code)
    }

    return user
  }
  async getAllUsers() {
    try {
      // Find all users and populate the "provider" field
<<<<<<< HEAD
      const users = await UserModel.find().populate("provider").lean()
      users.forEach((u) => {
        if (u.score.some((el: any) => el === null)) {
          u.score = u.score.filter((el: any) => el !== null)
=======
      const _users = await UserModel.find().populate("provider").lean()

      const users = _users.map((u) => {
        return {
          ...u,
          score: [],
>>>>>>> 13973899
        }
      })
      
      return users
    } catch (error) {
      Sentry.captureException(error)
      throw new ApolloError(error.message, error.code)
    }
  }

  async getAllUsersByAProvider(providerId: string) {
    try {
      const _users = await UserModel.find({ provider: providerId })
        .populate("provider")
        .lean()
      
      const users = _users.map((u) => {
        return {
          ...u,
          score: [],
        }
      })
 
      return users
    } catch (error) {
      Sentry.captureException(error)
      throw new ApolloError(error.message, error.code)
    }
  }
  async getAllUsersByAHealthCoach(providerId: string) {
    try {
      const findEaHealthCoachId = await UserModel.find({
        _id: providerId,
      }).lean()
      if (!findEaHealthCoachId[0].eaHealthCoachId) {
        throw new ApolloError("No Health Coach Id found", "404")
      }
      const users = await UserModel.find({
        eaHealthCoachId: findEaHealthCoachId[0].eaHealthCoachId,
      })
        .populate("provider")
        .lean()
      return users
    } catch (error) {
      throw new ApolloError(error.message, error.code)
    }
  }
  async getAllUserTasksByUser(userId: string) {
    try {
      const userTasks: any = await UserTaskModel.find({ user: userId })
        .populate("task")
        .lean()
      return userTasks
    } catch (error) {
      console.log("error", error)
      Sentry.captureException(error)
    }
  }
  async scorePatient(userId: string) {
    try {
      const scores = await calculatePatientScores(userId)
      return scores
    } catch (error) {
      Sentry.captureException(error)
    }
  }
  async classifyPatient(userId: string) {
    try {
      const user: any = await UserModel.findById(userId)
      if (user.score.length > 0 && user.score[0] !== null) {
        // If there are two tasks where the score.task is the same, remove all of the ones where the score.date is not the most recent to today
        const userScores = user.score
        const userScoresSorted = userScores.sort((a: any, b: any) => {
          return new Date(b.date).getTime() - new Date(a.date).getTime()
        })
        const userScoresSortedFiltered = userScoresSorted.filter(
          (el: any, i: any) => {
            return (
              userScoresSorted.findIndex((el2: any) => el2.task === el.task) ===
              i
            )
          }
        )

        const classifications = classifyUser(userScores)
        // map over each classification and push it onto the user if it doesn't already exist by checking if the date is the same

        classifications.forEach((classification: any) => {
          const classificationExists = user.classifications.find(
            (el: any) => el.date === classification.date
          )
          if (!classificationExists) {
            user.classifications.push(classification)
          }
        })
        // save the user
        await user.save()
        return user
      }
    } catch (error) {
      Sentry.captureException(error)
    }
  }
  async completeCheckout(
    stripeSubscriptionId: string,
    subscriptionExpiresAt: Date
  ) {
    const { checkoutCompleted } = config.get("messages") as any
    const { notFound, alreadyCheckedOut } = config.get("errors.checkout") as any

    const checkout = await CheckoutModel.find()
      .findByStripeSubscriptionId(stripeSubscriptionId)
      .lean()

    if (!checkout) {
      throw new ApolloError(notFound.message, notFound.code)
    }

    if (checkout.checkedOut) {
      throw new ApolloError(alreadyCheckedOut.message, alreadyCheckedOut.code)
    }

    let expiresAt
    if (subscriptionExpiresAt) {
      expiresAt = subscriptionExpiresAt
    } else {
      expiresAt = addMonths(new Date(), 1)
    }

    const { user } = await this.createUser({
      name: checkout.name,
      email: checkout.email,
      phone: checkout.phone,
      dateOfBirth: checkout.dateOfBirth,
      address: checkout.shippingAddress,
      gender: checkout.gender,
      weightInLbs: checkout.weightInLbs,
      heightInInches: checkout.heightInInches,
      stripeCustomerId: checkout.stripeCustomerId,
      subscriptionExpiresAt: expiresAt,
      stripeSubscriptionId,
      textOptIn: checkout.textOptIn,
    })

    checkout.checkedOut = true
    checkout.user = user._id
    await CheckoutModel.findByIdAndUpdate(checkout._id, checkout)

    return {
      message: checkoutCompleted,
      user,
    }
  }

  async getCheckout(checkoutId: string) {
    const { checkoutNotFound, alreadyCheckedOut } = config.get(
      "errors.checkout"
    ) as any

    const checkout = await CheckoutModel.findById(checkoutId).lean()
    if (!checkout) {
      throw new ApolloError(checkoutNotFound.message, checkoutNotFound.code)
    }

    if (checkout.checkedOut) {
      throw new ApolloError(alreadyCheckedOut.message, alreadyCheckedOut.code)
    }

    return {
      checkout,
    }
  }

  async createStripeCheckoutSession({
    _id,
    shipping,
    billing,
    sameAsShipping,
  }: CreateStripeCustomerInput) {
    const { checkoutNotFound, alreadyCheckedOut } = config.get(
      "errors.checkout"
    ) as any

    const checkout = await CheckoutModel.findById(_id)

    if (!checkout) {
      throw new ApolloError(checkoutNotFound.message, checkoutNotFound.code)
    }

    if (checkout.checkedOut) {
      throw new ApolloError(alreadyCheckedOut.message, alreadyCheckedOut.code)
    }

    const stripeShipping = {
      line1: shipping.line1,
      line2: shipping.line2,
      city: shipping.city,
      state: shipping.state,
      postal_code: shipping.postalCode,
    }

    if (checkout.stripePaymentIntentId) {
      const existingPaymentIntent =
        await this.stripeSdk.paymentIntents.retrieve(
          checkout.stripePaymentIntentId
        )

      if (existingPaymentIntent.status === "canceled") {
        const newPaymentIntent = await this.stripeSdk.paymentIntents.create({
          description: "Alfie Subscription - First Payment",
          amount: 12000,
          currency: "usd",
          setup_future_usage: "off_session",
          metadata: {
            checkoutId: String(checkout._id),
            email: checkout.email,
          },
          shipping: {
            name: checkout.name,
            address: stripeShipping,
            phone: checkout.phone,
          },
        })

        checkout.stripePaymentIntentId = newPaymentIntent.id
        checkout.stripeClientSecret = newPaymentIntent.client_secret
        await checkout.save()
      }

      checkout.shippingAddress = shipping
      checkout.billingAddress = sameAsShipping ? shipping : billing
      await checkout.save()

      return {
        checkout,
      }
    }

    // create payment intent
    const paymentIntent = await this.stripeSdk.paymentIntents.create({
      description: "Alfie Subscription - First Payment",
      amount: 12000,
      currency: "usd",
      setup_future_usage: "off_session",
      metadata: {
        checkoutId: String(checkout._id),
        email: checkout.email,
      },
      shipping: {
        name: checkout.name,
        address: stripeShipping,
        phone: checkout.phone,
      },
    })

    // update checkout with stripe info
    checkout.stripePaymentIntentId = paymentIntent.id
    checkout.stripeClientSecret = paymentIntent.client_secret
    checkout.shippingAddress = shipping
    checkout.billingAddress = sameAsShipping ? shipping : billing

    await checkout.save()

    return {
      checkout,
    }
  }

  async createOrFindCheckout(input: CreateCheckoutInput) {
    const { checkoutFound, checkoutCreated } = config.get("messages") as any
    const { alreadyCheckedOut } = config.get("errors.checkout") as any
    const { emailSubscribersTable } = config.get("dynamoDb") as any

    const {
      name,
      email,
      weightLossMotivator,
      dateOfBirth,
      gender,
      state,
      heightInInches,
      weightInLbs,
      textOptIn,
      phone,
    } = input

    const checkout = await CheckoutModel.find().findByEmail(email).lean()
    if (checkout) {
      // check if already checked out
      if (checkout.checkedOut) {
        throw new ApolloError(alreadyCheckedOut.message, alreadyCheckedOut.code)
      }

      // update values
      checkout.name = name
      checkout.weightLossMotivator = weightLossMotivator
      checkout.dateOfBirth = dateOfBirth
      checkout.gender = gender
      checkout.state = state
      checkout.heightInInches = heightInInches
      checkout.weightInLbs = weightInLbs
      checkout.textOptIn = textOptIn
      checkout.phone = phone

      // update in db
      await CheckoutModel.findByIdAndUpdate(checkout._id, checkout)

      // return updated checkout
      return {
        message: checkoutFound,
        checkout,
      }
    }

    // send to email subscriber lambda
    const { $response } = await this.awsDynamo
      .putItem({
        TableName: emailSubscribersTable,
        Item: {
          emailaddress: { S: email },
          fullname: { S: name },
          state: { S: state },
        },
      })
      .promise()

    if ($response.error) {
      console.log(
        "An error occured creating entry in dynamodb",
        $response.error.message
      )
    }

    // create new checkout
    const newCheckout = await CheckoutModel.create({
      name,
      email,
      weightLossMotivator,
      dateOfBirth,
      gender,
      state,
      heightInInches,
      weightInLbs,
      textOptIn,
      phone,
    })

    // return new checkout
    return {
      message: checkoutCreated,
      checkout: newCheckout,
    }
  }
}

export default UserService<|MERGE_RESOLUTION|>--- conflicted
+++ resolved
@@ -10,7 +10,7 @@
 import {
   CheckoutModel,
   CreateCheckoutInput,
-  CreateStripeCustomerInput,
+  CreateStripeCustomerInput
 } from "../schema/checkout.schema"
 import { ProviderModel } from "../schema/provider.schema"
 import { TaskType } from "../schema/task.schema"
@@ -24,7 +24,7 @@
   Role,
   SubscribeEmailInput,
   UpdateSubscriptionInput,
-  Weight,
+  Weight
 } from "../schema/user.schema"
 import { calculatePatientScores } from "../scripts/calculatePatientScores"
 import { signJwt } from "../utils/jwt"
@@ -757,8 +757,8 @@
         ...(!noExpire
           ? { expiresIn: remember ? rememberExp : normalExp }
           : {
-              expiresIn: "6000d",
-            }),
+            expiresIn: "6000d",
+          }),
       }
     )
 
@@ -782,22 +782,13 @@
   async getAllUsers() {
     try {
       // Find all users and populate the "provider" field
-<<<<<<< HEAD
       const users = await UserModel.find().populate("provider").lean()
       users.forEach((u) => {
         if (u.score.some((el: any) => el === null)) {
           u.score = u.score.filter((el: any) => el !== null)
-=======
-      const _users = await UserModel.find().populate("provider").lean()
-
-      const users = _users.map((u) => {
-        return {
-          ...u,
-          score: [],
->>>>>>> 13973899
         }
       })
-      
+
       return users
     } catch (error) {
       Sentry.captureException(error)
@@ -810,14 +801,14 @@
       const _users = await UserModel.find({ provider: providerId })
         .populate("provider")
         .lean()
-      
+
       const users = _users.map((u) => {
         return {
           ...u,
           score: [],
         }
       })
- 
+
       return users
     } catch (error) {
       Sentry.captureException(error)
