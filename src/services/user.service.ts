import * as Sentry from "@sentry/node"
import { ApolloError } from "apollo-server-errors"
import { LeanDocument } from "mongoose"
import * as AWS from "aws-sdk"
import bcrypt from "bcrypt"
import config from "config"
import {
  addDays,
  addMinutes,
  addMonths,
  differenceInDays,
  isPast,
  isToday,
  format,
  isTomorrow,
  isThisWeek,
  subDays,
  isYesterday,
} from "date-fns"
import {
  ChatCompletionRequestMessageRoleEnum,
  Configuration,
  OpenAIApi,
} from "openai"
import stripe from "stripe"
import { v4 as uuidv4 } from "uuid"
import {
  Checkout,
  CheckoutModel,
  CreateCheckoutInput,
  CreateStripeCustomerInput,
} from "../schema/checkout.schema"
import { ProviderModel, Provider } from "../schema/provider.schema"
import { AllTaskEmail, Task, TaskEmail, TaskType } from "../schema/task.schema"
import {
  UserNumberAnswer,
  UserTaskModel,
  UserTask,
} from "../schema/task.user.schema"
import {
  CreateUserInput,
  ForgotPasswordInput,
  LoginInput,
  ResetPasswordInput,
  SubscribeEmailInput,
  UpdateUserInput,
  Weight,
  File,
  User,
  FileType,
  InsuranceEligibilityResponse,
  Insurance,
} from "../schema/user.schema"
import Role from "../schema/enums/Role"
import { signJwt } from "../utils/jwt"
import {
  getSendBirdUserChannels,
  triggerEntireSendBirdFlow,
} from "../utils/sendBird"
import { TaskModel } from "./../schema/task.schema"
import { UserModel } from "./../schema/user.schema"
import { protocol } from "./../utils/protocol"
import AkuteService from "./akute.service"
import AppointmentService from "./appointment.service"
import EmailService from "./email.service"
import ProviderService from "./provider.service"
import TaskService from "./task.service"
import SmsService from "./sms.service"
import CandidService from "./candid.service"
import WithingsService from "./withings.service"
import FaxService from "./fax.service"
import axios from "axios"
import { analyzeS3InsuranceCardImage } from "../utils/textract"
import AnswerType from "../schema/enums/AnswerType"
import { client } from "../utils/posthog"
import { SignupPartnerProviderModel } from "../schema/partner.schema"
import { captureException, captureEvent } from "../utils/sentry"

export const initialUserTasks = [
  TaskType.ID_AND_INSURANCE_UPLOAD,
  TaskType.NEW_PATIENT_INTAKE_FORM,
  TaskType.MP_HUNGER,
  TaskType.MP_FEELING,
  TaskType.BP_LOG,
  TaskType.WEIGHT_LOG,
  TaskType.WAIST_LOG,
  // TaskType.MP_BLUE_CAPSULE,
  TaskType.MP_ACTIVITY,
  TaskType.FOOD_LOG,
  TaskType.TEFQ,
  TaskType.AD_LIBITUM,
  TaskType.GSRS,
  TaskType.CONNECT_WITHINGS_SCALE,
]

class UserService extends EmailService {
  private taskService: TaskService
  private providerService: ProviderService
  private akuteService: AkuteService
  private appointmentService: AppointmentService
  private smsService: SmsService
  private emailService: EmailService
  private candidService: CandidService
  private withingsService: WithingsService
  private faxService: FaxService
  public awsDynamo: AWS.DynamoDB
  private stripeSdk: stripe

  constructor() {
    super()

    this.taskService = new TaskService()
    this.providerService = new ProviderService()
    this.akuteService = new AkuteService()
    this.appointmentService = new AppointmentService()
    this.smsService = new SmsService()
    this.emailService = new EmailService()
    this.candidService = new CandidService()
    this.withingsService = new WithingsService()
    this.faxService = new FaxService()

    this.awsDynamo = new AWS.DynamoDB({
      accessKeyId: process.env.AWS_ACCESS_KEY_ID,
      secretAccessKey: process.env.AWS_SECRET_ACCESS_KEY,
      region: process.env.AWS_REGION,
    })
    this.stripeSdk = new stripe(process.env.STRIPE_SECRET_KEY, {
      apiVersion: "2022-08-01",
    })
  }

  async assignUserTasks(userId: string, taskTypes: TaskType[]) {
    try {
      const input = {
        userId,
        taskTypes,
      }
      return await this.taskService.bulkAssignTasksToUser(input)
    } catch (error) {
      console.error(error, "error in assignUserTasks")
    }
  }

  async updateUser(input: UpdateUserInput) {
    const { emailSendError } = config.get("errors.createUser") as any

    const userCreatedMessage = config.get(
      "messages.userCreatedViaCheckout"
    ) as any

    const {
      userId,
      stripeCustomerId,
      subscriptionExpiresAt,
      stripeSubscriptionId,
    } = input

    const user = await UserModel.findById(userId)
    const emailToken = uuidv4()
    user.emailToken = emailToken
    user.stripeCustomerId = stripeCustomerId
    user.stripeSubscriptionId = stripeSubscriptionId
    user.subscriptionExpiresAt = subscriptionExpiresAt
    await user.save()

    // send email with link to set password
    let sent
    if (user.signupPartner) {
      //TODO: Send partner specific registration email, use the same email for now
      sent = await this.sendRegistrationEmailTemplate({
        email: user.email,
        token: emailToken,
        name: user.name,
      })
    } else {
      sent = await this.sendRegistrationEmailTemplate({
        email: user.email,
        token: emailToken,
        name: user.name,
      })
    }

    if (!sent) {
      throw new ApolloError(emailSendError.message, emailSendError.code)
    }

    return {
      message: userCreatedMessage,
      user,
    }
  }

  async createUser(input: CreateUserInput, manual = false) {
    input.email = input.email.toLowerCase()

    console.log("create user", JSON.stringify(input))
    const { alreadyExists, unknownError, emailSendError } = config.get(
      "errors.createUser"
    ) as any
    const { emailSubscribersTable, waitlistTable } = config.get(
      "dynamoDb"
    ) as any
    const userCreatedMessage = config.get(
      manual
        ? "messages.userCreatedManually"
        : "messages.userCreatedViaCheckout"
    ) as any

    const {
      name,
      email,
      phone,
      role,
      dateOfBirth,
      address,
      weightInLbs,
      gender,
      heightInInches,
      stripeCustomerId,
      subscriptionExpiresAt,
      stripeSubscriptionId,
      metriportUserId,
      providerId,
      textOptIn,
      insurancePlan,
      insuranceType,
      signupPartnerId,
      signupPartnerProviderId,
    } = input

    const existingUser = await UserModel.find().findByEmail(email)
    if (existingUser) {
      throw new ApolloError(alreadyExists.message, alreadyExists.code)
    }

    const emailToken = uuidv4()

    const weights: Weight[] = []
    if (weightInLbs) {
      weights.push({
        date: new Date(),
        value: weightInLbs,
      })
    }

    let provider = {
      _id: providerId,
    }

    if (!providerId) {
      provider = await this.providerService.getNextAvailableProvider(
        address.state,
        true
      )
      if (!provider) {
        throw new ApolloError(
          `Could not select provider for user's state: ${address.state}`,
          "NOT_FOUND"
        )
      }
    }

    console.log(`CREATING NEW USER w/Name: ${name}`)

    const splitName = name.split(" ")
    const firstName = splitName[0] || ""
    const lastName = splitName[splitName.length - 1] || ""

    let patientId: string
    try {
      patientId = await this.akuteService.createPatient({
        firstName,
        lastName,
        email,
        phone,
        dateOfBirth,
        address,
        sex: gender,
      })
      if (!patientId) {
        const message = `UserService.createUser: An error occured for creating a patient entry in Akute for: ${email}`
        captureEvent("error", message)
      }
    } catch (error) {
      captureException(error, "UserService.createUser", input)
    }

    const customerId = await this.appointmentService.createCustomer({
      userId: "",
      firstName,
      lastName,
      email,
      phone,
      address: `${address.line1} ${address.line2 || ""}`,
      city: address.city,
      zipCode: address.postalCode,
      state: address.state,
      updateUser: false,
      timezone: "UTC",
    })
    if (!customerId) {
      throw new ApolloError(
        `An error occured for creating a customer entry in Easy Appointments for: ${email}`,
        "INTERNAL_SERVER_ERROR"
      )
    }

    const user = await UserModel.create({
      name,
      email,
      phone,
      role,
      emailToken,
      dateOfBirth,
      address,
      weights,
      gender,
      heightInInches,
      stripeCustomerId,
      subscriptionExpiresAt,
      stripeSubscriptionId,
      metriportUserId,
      eaCustomerId: customerId,
      akutePatientId: patientId,
      provider: provider._id,
      textOptIn,
      insurancePlan,
      insuranceType,
      signupPartner: signupPartnerId,
      signupPartnerProvider: signupPartnerProviderId,
    })
    if (!user) {
      throw new ApolloError(unknownError.message, unknownError.code)
    }

    // delete user from email subscribers table
    const { $response } = await this.awsDynamo
      .deleteItem({
        TableName: emailSubscribersTable,
        Key: {
          emailaddress: {
            S: email,
          },
        },
      })
      .promise()

    if ($response.error) {
      console.log(
        "An error occured deleting user from DynamoDB",
        $response.error.message
      )
    }

    const { $response: $response2 } = await this.awsDynamo
      .deleteItem({
        TableName: waitlistTable,
        Key: {
          emailaddress: {
            S: email,
          },
        },
      })
      .promise()

    if ($response2.error) {
      console.log(
        "An error occured deleting user from DynamoDB",
        $response2.error.message
      )
    }

    // trigger sendbird flow
    await triggerEntireSendBirdFlow({
      user_id: user._id,
      nickname: user.name,
      profile_file: "",
      profile_url: "",
      provider: provider._id,
    })

    // assign initial tasks to user
    const tasks = initialUserTasks
    await this.assignUserTasks(user._id, tasks)

    // send email with link to set password
    const sent = await this.sendRegistrationEmailTemplate({
      email,
      token: emailToken,
      manual,
      name,
    })

    if (!sent) {
      throw new ApolloError(emailSendError.message, emailSendError.code)
    }

    // send lab order
    await this.akuteService.createLabOrder(user._id)

    if (process.env.NODE_ENV === "production") {
      const zapierCreateUserWebhook = config.get(
        "zapierCreateUserWebhook"
      ) as string

      // zapier webhook send
      await axios.post(zapierCreateUserWebhook, {
        user: {
          _id: user._id,
          email: user.email,
          phone: user.phone,
          address: user.address,
          name: user.name,
        },
      })
    }

    // Create withings dropshipping order and send email to patients@joinalfie.com
    let status
    try {
      const withingsAddress = {
        name,
        company_name: "Alfie",
        email,
        telephone: phone,
        address1: address.line1,
        address2: address.line2,
        city: address.city,
        zip: address.postalCode,
        state: address.state,
        country: "US",
      }
      const order = await this.withingsService.createOrder(
        user.id,
        withingsAddress
      )
      status = `${order.status}(Order id: ${order.order_id})`
      const message = `[WITHINGS][TIME: ${new Date().toString()}] ${name}(${email})`
      console.log(message)
      Sentry.captureEvent({
        message,
        level: "info",
      })
    } catch (err) {
      status = `${err.message}`
      const message = `[WITHINGS][TIME: ${new Date().toString()}] ${status}`
      console.log(message)
      Sentry.captureEvent({
        message,
        level: "error",
      })
    }

<<<<<<< HEAD
    if (signupPartnerProviderId) {
      const signupPartnerProvider = await SignupPartnerProviderModel.findById(
        signupPartnerProviderId
      )
      if (signupPartnerProvider.faxNumber) {
        // send fax
        const text = `
        Subject: Patient Referred to Alfie Health

        Hello,
        We have received a referal to Alfie Health for the following patient:
        ${name}
        ${dateOfBirth}

        Our records show this patient was referred by:
        ${signupPartnerProvider.title}
        ${signupPartnerProvider.npi}
        ${signupPartnerProvider.address}, ${signupPartnerProvider.city}, ${signupPartnerProvider.state} ${signupPartnerProvider.zipCode}
        
        Please reach out to us with any questions.
      `

        const payload = {
          faxNumber: signupPartnerProvider.faxNumber,
          pdfBuffer: new TextEncoder().encode(text),
        }
        this.faxService.sendFax(payload)
      }
    }
=======
    const subject = "Withings Order Status"
    const text = `
      Name: ${name}
      Email: ${email}
      Phone Number: ${phone}
      Address: ${address.line1} ${address.line2}, ${address.city}, ${address.postalCode} ${address.state}
      Status: ${status}
    `
    await this.emailService.sendEmail(subject, text, ["patients@joinalfie.com"])
>>>>>>> 8aa2661f

    console.log(`USER CREATED: ${user._id}`)

    return {
      message: userCreatedMessage,
      user,
    }
  }

  async subscribeEmail(input: SubscribeEmailInput) {
    input.email = input.email.toLowerCase()

    const { email, fullName, location, waitlist, currentMember } = input
    const { unknownError } = config.get("errors.subscribeEmail") as any
    const waitlistMessage = config.get("messages.subscribeEmail")
    const { emailSubscribersTable, waitlistTable } = config.get(
      "dynamoDb"
    ) as any

    try {
      const { $response } = await this.awsDynamo
        .getItem({
          TableName: !waitlist ? emailSubscribersTable : waitlistTable,
          Key: {
            emailaddress: {
              S: email,
            },
          },
        })
        .promise()

      if ($response.data && $response.data.Item && currentMember) {
        const { $response: $response2 } = await this.awsDynamo
          .deleteItem({
            TableName: !waitlist ? emailSubscribersTable : waitlistTable,
            Key: {
              emailaddress: {
                S: email,
              },
            },
          })
          .promise()

        if ($response2.error) {
          console.log(
            "An error occured deleting user from DynamoDB",
            $response2.error.message
          )
          throw new ApolloError(unknownError.message, unknownError.code)
        }

        return {
          message: waitlistMessage,
        }
      }

      const { $response: $response3 } = await this.awsDynamo
        .putItem({
          TableName: !waitlist ? emailSubscribersTable : waitlistTable,
          Item: {
            emailaddress: {
              S: email,
            },
            fullname: {
              S: fullName,
            },
            state: {
              S: location,
            },
          },
        })
        .promise()

      if ($response3.error) {
        console.log(
          "An error occured adding user to DynamoDB",
          $response3.error.message
        )
        throw new ApolloError(unknownError.message, unknownError.code)
      }

      return {
        message: waitlistMessage,
      }
    } catch (error) {
      captureException(error, "UserService.subscribeEmail", { input })
      throw new ApolloError(unknownError.message, unknownError.code)
    }
  }

  async forgotPassword(input: ForgotPasswordInput) {
    input.email = input.email.toLowerCase()

    const { email } = input
    const expirationInMinutes: number = config.get(
      "forgotPasswordExpirationInMinutes"
    )
    const { emailNotFound, emailSendError } = config.get(
      "errors.forgotPassword"
    ) as any
    const forgotPasswordMessage = config.get("messages.forgotPassword")

    // Get our user by email
    const dbUser = await UserModel.find().findByEmail(email)
    const dbProvider = !dbUser
      ? await ProviderModel.find().findByEmail(email).lean()
      : null
    const isProvider = dbProvider !== null

    const user = dbUser || dbProvider
    if (!user) {
      throw new ApolloError(emailNotFound.message, emailNotFound.code)
    }

    user.emailToken = uuidv4()
    user.emailTokenExpiresAt = addMinutes(new Date(), expirationInMinutes)

    if (!isProvider) {
      await UserModel.findByIdAndUpdate(user._id, user)
    } else {
      await ProviderModel.findByIdAndUpdate(user._id, user)
    }

    const sent = await this.sendForgotPasswordEmail({
      email,
      token: user.emailToken,
    })

    if (!sent) {
      throw new ApolloError(emailSendError.message, emailSendError.code)
    }

    // send success message
    return {
      message: forgotPasswordMessage,
    }
  }

  async resetPassword(input: ResetPasswordInput) {
    const { token, password, registration } = input
    const { invalidToken, tokenExpired } = config.get(
      "errors.resetPassword"
    ) as any
    const resetPasswordMessage = config.get("messages.resetPassword")
    const completedRegistrationMessage = config.get(
      "messages.completedRegistration"
    )

    const dbUser = await UserModel.find().findByEmailToken(token)
    const dbProvider = dbUser
      ? null
      : await ProviderModel.find().findByEmailToken(token).lean()
    const isProvider = dbProvider !== null
    const user = dbUser || dbProvider

    if (!user) {
      throw new ApolloError(invalidToken.message, invalidToken.code)
    }

    if (!registration && user.emailTokenExpiresAt < new Date()) {
      throw new ApolloError(tokenExpired.message, tokenExpired.code)
    }

    user.emailToken = null
    user.emailTokenExpiresAt = null
    user.password = await this.hashPassword(password)

    if (isProvider) {
      await ProviderModel.findByIdAndUpdate(user._id, user)
    } else {
      await UserModel.findByIdAndUpdate(user._id, user)
    }

    const name = isProvider
      ? dbProvider.firstName + " " + dbProvider.lastName
      : dbUser.name
    const role = isProvider ? dbProvider.type : dbUser.role

    const userSummary = {
      _id: user._id,
      name,
      email: user.email,
      role,
    }

    // sign jwt
    const jwt = signJwt(userSummary, {
      expiresIn: config.get("jwtExpiration.normalExp"),
    })

    return {
      message: registration
        ? completedRegistrationMessage
        : resetPasswordMessage,
      token: jwt,
      user: userSummary,
    }
  }

  async hashPassword(password: string) {
    const salt = await bcrypt.genSalt(10)
    const hash = await bcrypt.hashSync(password, salt)
    return hash
  }

  async login(input: LoginInput) {
    input.email = input.email.toLowerCase()

    const { email, password, remember, noExpire } = input
    const { invalidCredentials, passwordNotCreated } = config.get(
      "errors.login"
    ) as any
    const { rememberExp, normalExp } = config.get("jwtExpiration") as any

    // Get our user by email
    const user: LeanDocument<User> = await UserModel.find()
      .findByEmail(email)
      .lean()
    if (!user) {
      const provider = await ProviderModel.find().findByEmail(email).lean()
      if (!provider) {
        throw new ApolloError(
          invalidCredentials.message,
          invalidCredentials.code
        )
      }

      if (!provider.password) {
        throw new ApolloError(
          passwordNotCreated.message,
          passwordNotCreated.code
        )
      }

      const validPassword = await bcrypt.compare(password, provider.password)
      if (!validPassword) {
        throw new ApolloError(
          invalidCredentials.message,
          invalidCredentials.code
        )
      }

      if (noExpire && provider.role !== Role.Admin) {
        throw new ApolloError(
          invalidCredentials.message,
          invalidCredentials.code
        )
      }

      // sign jwt
      const jwt = signJwt(
        {
          _id: provider._id,
          name: provider.firstName + " " + provider.lastName,
          email: provider.email,
          role: provider.type,
        },
        {
          expiresIn: noExpire ? "1y" : remember ? rememberExp : normalExp,
        }
      )

      return {
        token: jwt,
        user: {
          _id: provider._id,
          name: provider.firstName + " " + provider.lastName,
          email: provider.email,
          role: provider.type,
          eaProviderId: provider.eaProviderId,
        },
      }
    }

    if (!user.password) {
      throw new ApolloError(passwordNotCreated.message, passwordNotCreated.code)
    }

    // validate the password
    const passwordIsValid = await bcrypt.compare(password, user.password)
    if (!passwordIsValid) {
      throw new ApolloError(invalidCredentials.message, invalidCredentials.code)
    }

    if (noExpire && user.role !== Role.Admin) {
      throw new ApolloError(invalidCredentials.message, invalidCredentials.code)
    }

    // sign a jwt
    const token = signJwt(
      {
        _id: user._id,
        name: user.name,
        email: user.email,
        role: user.role,
      },
      {
        ...(!noExpire
          ? { expiresIn: remember ? rememberExp : normalExp }
          : {
              expiresIn: "6000d",
            }),
      }
    )

    // return the jwt & user
    return {
      token,
      user,
    }
  }

  async getUser(userId: string) {
    try {
      const { notFound } = config.get("errors.user") as any
      const user = await UserModel.findById(userId).populate("provider")
      if (!user) {
        throw new ApolloError(notFound.message, notFound.code)
      }
      return user
    } catch (error) {
      captureException(error, "UserService.getUser")
      throw new ApolloError(error.message, error.code)
    }
  }

  async getAllUsers() {
    try {
      // Find all users and populate the "provider" field
      const users = await UserModel.find({ role: Role.Patient }).populate<{
        provider: Provider
      }>("provider")

      return users
    } catch (error) {
      captureException(error, "UserService.getAllUsers")
      throw new ApolloError(error.message, error.code)
    }
  }

  async getAllUsersByAProvider(providerId: string) {
    try {
      const provider = await ProviderModel.findById(providerId)

      if (provider.type === Role.Doctor) {
        const results = await UserModel.find({
          state: { $in: provider.licensedStates },
          role: Role.Patient,
        })
          .populate<{ provider: Provider }>("provider")
          .lean()
        return results.map((u) => ({ ...u, score: [] }))
      } else {
        const results = await UserModel.find({
          provider: providerId,
          role: Role.Patient,
        })
          .populate<{ provider: Provider }>("provider")
          .lean()
        return results.map((u) => ({ ...u, score: [] }))
      }
    } catch (error) {
      captureException(error, "UserService.getAllUsersByAProvider")
      throw new ApolloError(error.message, error.code)
    }
  }

  async getAllUsersByAHealthCoach() {
    try {
      // Find all users and populate the "provider" field
      const users = await UserModel.find({ role: Role.Patient }).populate<{
        provider: Provider
      }>("provider")

      return users
    } catch (error) {
      throw new ApolloError(error.message, error.code)
    }
  }

  async getAllPatients() {
    try {
      const users = await UserModel.find({
        role: Role.Patient,
      })

      return users
    } catch (error) {
      throw new ApolloError(error.message, error.code)
    }
  }

  async taskJob() {
    const users = await this.getAllPatients()
    const tasks = await TaskModel.find({ interval: { $exists: true } })

    const allNewTasks: AllTaskEmail[] = []
    const allDueTodayTasks: AllTaskEmail[] = []
    const allPastDueTasks: AllTaskEmail[] = []
    const errors: string[] = []

    // loop through each user
    for (let i = 0; i < users.length; i++) {
      const newTasks: TaskEmail[] = []
      const dueTodayTasks: TaskEmail[] = []
      const pastDueTasks: TaskEmail[] = []

      // loop through each task that has an interval
      for (let j = 0; j < tasks.length; j++) {
        // get the last user task completed for this specific task
        const uTask = await UserTaskModel.findOne(
          { task: tasks[j]._id, user: users[i]._id },
          {},
          { sort: { createdAt: -1 } }
        )

        // if exists continue
        if (uTask) {
          // if completed continue
          if (uTask.completed) {
            console.log("Inside task completed")
            const completedAt = new Date(uTask.completedAt).setHours(0, 0)
            const completedDate = addDays(
              completedAt,
              Number(tasks[j].interval)
            )

            // assign new task if its past the interval
            if (isPast(completedDate) || isToday(completedDate)) {
              console.log("task is completed and past the completed date")

              // create new user task in database
              const dueAt = addDays(
                new Date().setHours(0, 0),
                tasks[j].daysTillDue || 0
              )

              const newUTask = await UserTaskModel.create({
                user: users[i]._id,
                task: tasks[j]._id,
                dueAt: tasks[j].daysTillDue ? dueAt : undefined,
                highPriority: tasks[j].highPriority,
                lastNotifiedUserAt: new Date(new Date().setHours(0, 0)),
              })

              const dueAtFormatted = isToday(dueAt)
                ? "Today"
                : isTomorrow(dueAt)
                ? "Tomorrow"
                : isThisWeek(dueAt)
                ? `${format(dueAt, "EEE")}`
                : `${format(dueAt, "EEE, LLL do")}`

              // send email that new task was assigned
              newTasks.push({
                taskName: tasks[j].name,
                dueAt: dueAtFormatted,
                taskId: newUTask._id,
              })

              // add to output for report email
              allNewTasks.push({
                taskName: tasks[j].name,
                dueAt: dueAtFormatted,
                taskId: newUTask._id,
                userId: users[i]._id,
                userName: users[i].name,
                userEmail: users[i].email,
              })
            }
          } else {
            const interval = Number(tasks[j].interval)
            const isDueToday = isToday(
              subDays(new Date(uTask.dueAt).setHours(0, 0), 1)
            )
            const daysSinceNotified = differenceInDays(
              new Date().setHours(0, 0),
              new Date(uTask.lastNotifiedUserAt).setHours(0, 0)
            )

            console.log(tasks[j].name, interval, daysSinceNotified)

            // if interval is 21 days or greater notify the day its due
            if (interval >= 21 && isDueToday && daysSinceNotified > 0) {
              console.log("inside notify due today")
              dueTodayTasks.push({
                taskName: tasks[j].name,
                dueAt: "Today",
                taskId: uTask._id,
              })

              allDueTodayTasks.push({
                taskName: tasks[j].name,
                dueAt: "Today",
                taskId: uTask._id,
                userId: users[i]._id,
                userName: users[i].name,
                userEmail: users[i].email,
              })

              uTask.lastNotifiedUserAt = new Date()
              await uTask.save()

              // if past due starting today and you havent been notified today
              // or if its past due and its been 3 or more days since the user has been notified
            } else if (
              (isToday(new Date(uTask.dueAt).setHours(0, 0)) &&
                daysSinceNotified > 0) ||
              (isPast(new Date(uTask.dueAt).setHours(0, 0)) &&
                daysSinceNotified >= 3)
            ) {
              const pastDueFormatted = isToday(uTask.dueAt)
                ? "Today"
                : isYesterday(uTask.dueAt)
                ? "Yesterday"
                : `${format(uTask.dueAt, "EEE, LLL do")}`

              pastDueTasks.push({
                taskName: tasks[j].name,
                dueAt: pastDueFormatted,
                taskId: uTask._id,
              })

              uTask.lastNotifiedUserAt = new Date()
              await uTask.save()

              allPastDueTasks.push({
                taskName: tasks[j].name,
                dueAt: pastDueFormatted,
                taskId: uTask._id,
                userId: users[i]._id,
                userName: users[i].name,
                userEmail: users[i].email,
              })
            }
          }
        } else if (
          tasks[j].type !== TaskType.SCHEDULE_APPOINTMENT ||
          tasks[j].type !== TaskType.SCHEDULE_HEALTH_COACH_APPOINTMENT
        ) {
          console.log("No task yet, create new one")

          // create new user task in database
          const dueAt = addDays(
            new Date().setHours(0, 0),
            tasks[j].daysTillDue || 0
          )

          const newUTask = await UserTaskModel.create({
            user: users[i]._id,
            task: tasks[j]._id,
            dueAt: tasks[j].daysTillDue ? dueAt : undefined,
            highPriority: tasks[j].highPriority,
            lastNotifiedUserAt: new Date(new Date().setHours(0, 0)),
          })

          const dueAtFormatted = isToday(dueAt)
            ? "Today"
            : isTomorrow(dueAt)
            ? "Tomorrow"
            : isThisWeek(dueAt)
            ? `${format(dueAt, "EEE")}`
            : `${format(dueAt, "EEE, LLL do")}`

          // send email that new task was assigned
          newTasks.push({
            taskName: tasks[j].name,
            dueAt: dueAtFormatted,
            taskId: newUTask._id,
          })

          // add to output for report email
          allNewTasks.push({
            taskName: tasks[j].name,
            dueAt: dueAtFormatted,
            taskId: newUTask._id,
            userId: users[i]._id,
            userName: users[i].name,
            userEmail: users[i].email,
          })
        }
      }

      if (
        newTasks.length > 0 ||
        pastDueTasks.length > 0 ||
        dueTodayTasks.length > 0
      ) {
        console.log("inside send email")
        // send email
        const sent = await this.sendTaskEmail({
          name: users[i].name,
          email: users[i].email,
          newTasks,
          pastDueTasks,
          dueTodayTasks,
        })

        if (!sent) {
          errors.push(
            `An error occured sending task email to user (${users[i]._id}): ${users[i].email}`
          )
        }

        // send sms
        const smsSent = await this.smsService.sendTaskSms({
          name: users[i].name,
          phone: users[i].phone,
          newTasks,
          pastDueTasks,
          dueTodayTasks,
          timezone: users[i].timezone,
        })

        if (!smsSent.sid) {
          errors.push(
            `An error occured sending task sms to user (${users[i]._id}): ${users[i].email}, ${users[i].phone}`
          )
        }
      }
    }

    // send report
    if (
      allNewTasks.length > 0 ||
      allPastDueTasks.length > 0 ||
      allDueTodayTasks.length > 0
    ) {
      const sent = await this.sendTaskReport({
        allNewTasks,
        allPastDueTasks,
        allDueTodayTasks,
        errors,
      })

      if (!sent) {
        captureEvent(
          "error",
          `An error occured sending the daily task report: ${sent}`
        )
      } else {
        console.log("Daily task report email has been successfully sent")
      }
    }
  }

  async getAllUserTasksByUser(userId: string) {
    try {
      const userTasks = await UserTaskModel.find({ user: userId }).populate<{
        task: Task
      }>("task")

      return userTasks
    } catch (error) {
      captureException(error, "UserService.getAllUserTasksByUser")
      throw new ApolloError("Error retrieving user tasks for user.", "ERROR")
    }
  }

  async completeCheckout(
    stripeSubscriptionId: string,
    subscriptionExpiresAt: Date
  ) {
    const { checkoutCompleted } = config.get("messages") as any
    const { notFound, alreadyCheckedOut } = config.get("errors.checkout") as any

    const checkout = await CheckoutModel.find().findByStripeSubscriptionId(
      stripeSubscriptionId
    )

    if (!checkout) {
      throw new ApolloError(notFound.message, notFound.code)
    }

    if (checkout.checkedOut) {
      throw new ApolloError(alreadyCheckedOut.message, alreadyCheckedOut.code)
    }

    let expiresAt
    if (subscriptionExpiresAt) {
      expiresAt = subscriptionExpiresAt
    } else {
      expiresAt = addMonths(new Date(), 1)
    }

    const existingUser = await UserModel.find().findByEmail(checkout.email)
    let user
    if (existingUser) {
      // update existing user
      const { user: updatedUser } = await this.updateUser({
        userId: existingUser._id,
        subscriptionExpiresAt: expiresAt,
        stripeSubscriptionId,
        stripeCustomerId: checkout.stripeCustomerId,
      })

      checkout.user = updatedUser._id
      user = updatedUser
    } else {
      const { user: newUser } = await this.createUser({
        name: checkout.name,
        email: checkout.email,
        phone: checkout.phone,
        dateOfBirth: checkout.dateOfBirth,
        address: checkout.shippingAddress,
        gender: checkout.gender,
        weightInLbs: checkout.weightInLbs,
        heightInInches: checkout.heightInInches,
        stripeCustomerId: checkout.stripeCustomerId,
        subscriptionExpiresAt: expiresAt,
        stripeSubscriptionId,
        textOptIn: checkout.textOptIn,
        insurancePlan: checkout.insurancePlan,
        insuranceType: checkout.insuranceType,
        signupPartnerId: checkout.signupPartner.toString(),
        signupPartnerProviderId: checkout.signupPartnerProvider.toString(),
      })
      checkout.user = newUser._id
      user = newUser
    }

    checkout.checkedOut = true
    await checkout.save()

    if (process.env.NODE_ENV === "production") {
      client.capture({
        distinctId: checkout._id,
        event: "Checkout Complete",
        properties: {
          referrer: checkout.referrer || "None",
          checkoutId: checkout._id,
          userId: user._id,
          signupPartner: checkout.signupPartner || "None",
          signupPartnerProvider: checkout.signupPartnerProvider || "None",
          insurancePay: checkout.insurancePlan ? true : false,
          environment: process.env.NODE_ENV,
        },
      })
    }

    return {
      message: checkoutCompleted,
      user,
    }
  }

  async getCheckout(checkoutId: string) {
    const { checkoutNotFound, alreadyCheckedOut } = config.get(
      "errors.checkout"
    ) as any

    const checkout: LeanDocument<Checkout> = await CheckoutModel.findById(
      checkoutId
    ).lean()
    if (!checkout) {
      throw new ApolloError(checkoutNotFound.message, checkoutNotFound.code)
    }

    if (checkout.checkedOut) {
      throw new ApolloError(alreadyCheckedOut.message, alreadyCheckedOut.code)
    }

    return {
      checkout,
    }
  }

  async createStripeCheckoutSession({
    _id,
    shipping,
    billing,
    sameAsShipping,
    insurance = false,
  }: CreateStripeCustomerInput) {
    const { checkoutNotFound, alreadyCheckedOut } = config.get(
      "errors.checkout"
    ) as any

    const checkout = await CheckoutModel.findById(_id)

    if (!checkout) {
      throw new ApolloError(checkoutNotFound.message, checkoutNotFound.code)
    }

    if (checkout.checkedOut) {
      throw new ApolloError(alreadyCheckedOut.message, alreadyCheckedOut.code)
    }

    // check for existing customer
    const existingCustomer = await this.stripeSdk.customers.list({
      email: checkout.email,
    })

    // vars to add stripe details to
    let customer
    let setupIntent

    const stripeShipping = {
      line1: shipping.line1,
      line2: shipping.line2,
      city: shipping.city,
      state: shipping.state,
      postal_code: shipping.postalCode,
    }

    // if customer exists update info
    if (existingCustomer.data.length !== 0) {
      customer = existingCustomer.data[0]

      // update with latest checkout info
      await this.stripeSdk.customers.update(customer.id, {
        address: stripeShipping,
        phone: checkout.phone,
        name: checkout.name,
        email: checkout.email,
      })
    }

    if (checkout.stripeSetupIntentId) {
      setupIntent = await this.stripeSdk.setupIntents.retrieve(
        checkout.stripeSetupIntentId
      )
    }

    // payment intent details
    const setupIntentDetails: stripe.SetupIntentCreateParams = {
      description: "Alfie Setup Intent",
      usage: "off_session",
      metadata: {
        checkoutId: String(checkout._id),
        email: checkout.email,
        INSURANCE: `${insurance ? "TRUE" : "FALSE"}`,
      },
      ...(customer && { customer: customer.id }),
    }

    try {
      // create payment intent
      if (
        setupIntent &&
        !["canceled", "requires_payment_method"].includes(setupIntent.status)
      ) {
        setupIntent = await this.stripeSdk.setupIntents.update(setupIntent.id, {
          ...setupIntentDetails,
        })
      } else {
        setupIntent = await this.stripeSdk.setupIntents.create({
          ...setupIntentDetails,
        })
      }
    } catch (err) {
      throw new ApolloError("Setting up stripe intent failed!")
    }

    // update checkout with stripe info
    checkout.stripeSetupIntentId = setupIntent.id
    checkout.stripeClientSecret = setupIntent.client_secret
    checkout.shippingAddress = shipping
    checkout.billingAddress = sameAsShipping ? shipping : billing
    if (customer) checkout.stripeCustomerId = customer.id
    await checkout.save()

    return {
      checkout,
    }
  }

  async createOrFindCheckout(input: CreateCheckoutInput) {
    input.email = input.email.toLowerCase()

    try {
      const { checkoutFound, checkoutCreated } = config.get("messages") as any
      const { alreadyCheckedOut } = config.get("errors.checkout") as any
      const { emailSubscribersTable } = config.get("dynamoDb") as any

      const {
        name,
        email,
        dateOfBirth,
        gender,
        state,
        heightInInches,
        weightInLbs,
        textOptIn,
        phone,
        pastTries,
        weightLossMotivatorV2,
        insurancePlan,
        insuranceType,
        signupPartnerId,
        signupPartnerProviderId,
        referrer,
      } = input

      const checkout = await CheckoutModel.find().findByEmail(email).lean()
      if (checkout) {
        // check if already checked out
        if (checkout.checkedOut) {
          throw new ApolloError(
            alreadyCheckedOut.message,
            alreadyCheckedOut.code
          )
        }

        // update values
        checkout.name = name
        checkout.weightLossMotivatorV2 = weightLossMotivatorV2
        checkout.dateOfBirth = dateOfBirth
        checkout.gender = gender
        checkout.state = state
        checkout.heightInInches = heightInInches
        checkout.weightInLbs = weightInLbs
        checkout.textOptIn = textOptIn
        checkout.phone = phone
        checkout.pastTries = pastTries
        checkout.insurancePlan = insurancePlan
        checkout.insuranceType = insuranceType
        checkout.signupPartner = signupPartnerId
        checkout.signupPartnerProvider = signupPartnerProviderId
        checkout.referrer = referrer

        // update in db
        await CheckoutModel.findByIdAndUpdate(checkout._id, checkout)

        // return updated checkout
        return {
          message: checkoutFound,
          checkout,
        }
      }

      // send to email subscriber lambda
      const { $response } = await this.awsDynamo
        .putItem({
          TableName: emailSubscribersTable,
          Item: {
            emailaddress: { S: email },
            fullname: { S: name },
            state: { S: state },
          },
        })
        .promise()

      if ($response.error) {
        console.log(
          "An error occured creating entry in dynamodb",
          $response.error.message
        )
      }

      // create new checkout
      const newCheckout = await CheckoutModel.create({
        name,
        email,
        weightLossMotivatorV2,
        dateOfBirth,
        gender,
        state,
        heightInInches,
        weightInLbs,
        textOptIn,
        phone,
        pastTries,
        insurancePlan,
        insuranceType,
        signupPartner: signupPartnerId,
        signupPartnerProvider: signupPartnerProviderId,
        referrer,
      })

      if (process.env.NODE_ENV === "production") {
        client.capture({
          distinctId: newCheckout._id,
          event: "Checkout Started",
          properties: {
            referrer: newCheckout.referrer || "None",
            checkoutId: newCheckout._id,
            signupPartner: newCheckout.signupPartner || "None",
            signupPartnerProvider: newCheckout.signupPartnerProvider || "None",
            insurancePay: newCheckout.insurancePlan ? true : false,
            environment: process.env.NODE_ENV,
          },
        })
      }

      // return new checkout
      return {
        message: checkoutCreated,
        checkout: newCheckout,
      }
    } catch (error) {
      captureException(error, "UserService.createOrFindCheckout", { input })
    }
  }

  findTwoMostRecentWeights(weights: any[]): [any | null, any | null] {
    const today = new Date()
    let mostRecentEntry: any | null = null
    let secondMostRecentEntry: any | null = null

    weights.forEach((entry) => {
      const entryDate = new Date(entry.date)
      if (entryDate <= today) {
        if (mostRecentEntry === null || entryDate > mostRecentEntry.date) {
          secondMostRecentEntry = mostRecentEntry
          mostRecentEntry = entry
        } else if (
          secondMostRecentEntry === null ||
          entryDate > secondMostRecentEntry.date
        ) {
          secondMostRecentEntry = entry
        }
      }
    })

    return [mostRecentEntry, secondMostRecentEntry]
  }

  removeDuplicates(subTypes: any[]): any[] {
    const uniqueSubTypesSet = new Set<string>()
    const uniqueSubTypes: any[] = []

    subTypes.forEach((subType) => {
      const subTypeJSON = JSON.stringify(subType)
      if (!uniqueSubTypesSet.has(subTypeJSON)) {
        uniqueSubTypesSet.add(subTypeJSON)
        uniqueSubTypes.push(subType)
      }
    })

    return uniqueSubTypes
  }

  async generateProtocolSummary(userId: string) {
    try {
      const configuration = new Configuration({
        apiKey: process.env.OPEN_AI_KEY,
      })
      const openAi = new OpenAIApi(configuration)
      const user = await UserModel.findById(userId)
      const allUserTasks = await UserTaskModel.find({ user: userId })

      // the userTasks array of objects only has the task id, so we needto find the actual task type in order to group each task by type the task type lives on the TaskModel.
      const findAndGroupTasks = async (userTasks: any) => {
        const tasks = await Promise.all(
          userTasks.map(async (task: any) => {
            const taskType = await TaskModel.findById(task.task)
            return { taskType: taskType.type, task: task }
          })
        )

        const groupedTasks = tasks.reduce((acc: any, task: any) => {
          const key = task.taskType
          if (!acc[key]) {
            acc[key] = { mostRecent: task, secondMostRecent: null }
          } else {
            if (
              new Date(task.task.completedAt) >
              new Date(acc[key].mostRecent.task.completedAt)
            ) {
              acc[key].secondMostRecent = acc[key].mostRecent
              acc[key].mostRecent = task
            } else if (
              acc[key].secondMostRecent === null ||
              new Date(task.task.completedAt) >
                new Date(acc[key].secondMostRecent.task.completedAt)
            ) {
              acc[key].secondMostRecent = task
            }
          }
          return acc
        }, {})

        return groupedTasks
      }
      const groupedTasks = await findAndGroupTasks(allUserTasks)

      const subTypes = this.removeDuplicates(user?.classifications)
      const weights = groupedTasks.WEIGHT_LOG
      let weightChange = null
      let firstWeight = null

      if (weights && weights.mostRecent) {
        const weight1 = parseFloat(
          weights.mostRecent.task.answers.find(
            (answer: any) => answer.key === "weight"
          )?.value
        )

        if (weights.secondMostRecent) {
          const weight2 = parseFloat(
            weights.secondMostRecent.task.answers.find(
              (answer: any) => answer.key === "weight"
            )?.value
          )

          weightChange =
            weight1 && weight2
              ? (((weight1 - weight2) / weight2) * 100).toFixed(2)
              : null
        } else {
          firstWeight = weight1
        }
      }

      // ... (rest of the code remains unchanged)

      const weightInfo = weightChange
        ? `They have lost ${weightChange}% over the past 4 weeks`
        : firstWeight
        ? `Their current weight is ${firstWeight}`
        : ""

      const medicationsFromAkute =
        await this.akuteService.getASinglePatientMedications(
          user?.akutePatientId
        )

      let activeMedications = []
      if (Array.isArray(medicationsFromAkute)) {
        activeMedications = medicationsFromAkute.filter(
          (medication: any) => medication.status === "active"
        )
      }
      // Updated code to extract medication name and dose
      const medicationsAndStrength = activeMedications.map(
        (medication: any) => {
          const medicationName = medication.generic_name
          const medicationStrength = medication.strength
          return `${medicationName} ${medicationStrength}`
        }
      )
      const medications = medicationsAndStrength.join(", ")

      const subTypesText = subTypes
        .map((subtype, index) => {
          const classification = subtype.classification
          const percentile = subtype.percentile
          return `Classification ${
            index + 1
          }: ${classification} (${percentile}%)`
        })
        .join(", ")

      const prompt = `This Patient has the following classifications and percentiles: ${subTypesText}. ${weightInfo} and are currently on this or these doses of medication: ${medications}`
      console.log(prompt, "prompt")
      const params = {
        model: "gpt-4",
        temperature: 0,
        messages: [
          {
            role: ChatCompletionRequestMessageRoleEnum.System,
            content:
              "Act as a medical assistant for an obesity clinic. This is a novel protocol using data from patients to recommend certain drugs and titrations. Your job is to recommend the medication and dose dictated by this protocol, as well as any recommended changes to current medications if they are weight gain causes.Do not include any extraneous information in your response.Ignore duplicate medications.",
          },
          {
            role: ChatCompletionRequestMessageRoleEnum.User,
            content: `Protocol: ${protocol} question: ${prompt}`,
          },
        ],
      }
      const completion = await openAi.createChatCompletion(params, {
        headers: {
          "OpenAI-Organization": "org-QoMwwdaIbJ7OUvpSZmPZ42Y4",
        },
      })
      console.log(completion.data.choices[0].message.content, "completion")
      user.generatedSummary = completion.data.choices[0].message.content
      user.save()
      return user
      // res.send(completion.data.choices[0].message.content)
    } catch (error) {
      console.log(error, "ERROR")
      return error
    }
  }

  async sendbirdChannels(userId: string) {
    try {
      const channels = await getSendBirdUserChannels(userId)
      console.log(channels)
      return channels
    } catch (error) {
      captureException(error, "UserService.sendbirdChannels")
    }
  }

  /** Completes an upload by saving the files uploaded to S3 to the database. */
  async completeUpload(input: File[], userId: string): Promise<User> {
    const { notFound } = config.get("errors.user") as any
    const user = await UserModel.findById(userId).populate<{
      provider: Provider
    }>("provider")
    if (!user) {
      throw new ApolloError(notFound.message, notFound.code)
    }
    const update = await UserModel.findOneAndUpdate(
      { _id: userId },
      {
        $push: {
          files: { $each: input },
        },
      },
      { new: true }
    )

    const insuranceFile = input.find(
      (file) => file.type === FileType.InsuranceCard
    )
    if (insuranceFile) {
      const bucket: string = config.get("s3.patientBucketName")
      const insuranceData = await analyzeS3InsuranceCardImage(
        bucket,
        insuranceFile.key
      )
      const insuranceInput: Insurance = {
        memberId: insuranceData.member_id,
        groupId: insuranceData.group_number,
        groupName: insuranceData.group_name,
        payor: insuranceData.payer_id,
        insuranceCompany: insuranceData.payer_name,
        rxBin: insuranceData.rx_bin,
        rxGroup: insuranceData.rx_pcn,
      }

      const logMessage =
        "UserService.completeUpload - Parsed insurance data from card"
      captureEvent("info", logMessage, { insuranceInput })

      try {
        await this.checkInsuranceEligibility(user, insuranceInput)
      } catch (error) {
        // error is Sentry captured in checkInsuranceEligibility.
      }
    }

    return update
  }

  /** Updates insurance information for a given user. */
  async updateInsurance(user: User, input: Insurance): Promise<void> {
    // update insurance fields
    user.insurance = {
      memberId: input.memberId,
      groupId: input.groupId,
      groupName: input.groupName,
      insuranceCompany: input.insuranceCompany,
      rxBin: input.rxBin,
      rxGroup: input.rxGroup,
      payor: input.payor,
    }

    await UserModel.findByIdAndUpdate(user._id, user)
  }

  async checkInsuranceEligibility(
    user: User,
    input: Insurance
  ): Promise<InsuranceEligibilityResponse> {
    let eligible: boolean
    let reason: string | undefined
    let rectifiedInsurance: Insurance | undefined

    try {
      const provider = await ProviderModel.findById(user.provider)
      const result = await this.candidService.checkInsuranceEligibility(
        user,
        provider,
        input
      )

      eligible = result.eligible
      reason = result.reason
      rectifiedInsurance = result.rectifiedInsurance

      await this.updateInsurance(user, rectifiedInsurance ?? input)

      await this.akuteService.createInsurance(
        user.akutePatientId,
        rectifiedInsurance || input
      )
    } catch (error) {
      captureException(
        error,
        "UserService.checkInsuranceEligibility: error checking eligibility"
      )
      eligible = false
      reason = "There was an error during the eligibility check process."
    }

    try {
      await this.emailService.sendEligibilityCheckResultEmail({
        patientName: user.name,
        patientEmail: user.email,
        patientPhone: user.phone,
        eligible,
        reason,
      })

      return { eligible, reason }
    } catch (e) {
      throw new ApolloError(e.message, "ERROR")
    }
  }

  /**
   * Record a withings scale reading and process insurance.
   */
  async processWithingsScaleReading(
    metriportUserId: string,
    weightLbs: number
  ): Promise<{ user: User; userTask: UserTask }> {
    let user = await UserModel.findOne({ metriportUserId }).populate<{
      provider: Provider
    }>("provider")

    if (!user) {
      const message = `[METRIPORT][TIME: ${new Date().toString()}] User not found for metriport ID: ${metriportUserId}`
      console.log(message)
      Sentry.captureEvent({
        message,
        level: "warning",
      })
      return
    }

    if (!user.hasScale) {
      user.hasScale = true
      await user.save()
    }

    const connectScaleTask = await TaskModel.findOne({
      type: TaskType.CONNECT_WITHINGS_SCALE,
    })

    const incompleteConnectScaleUserTask = await UserTaskModel.findOne({
      user: user._id,
      task: connectScaleTask._id,
      completed: false,
    })
    if (incompleteConnectScaleUserTask) {
      await this.taskService.completeUserTask({
        _id: incompleteConnectScaleUserTask._id.toString(),
      })
    }

    const weightLogTask = await TaskModel.findOne({ type: TaskType.WEIGHT_LOG })
    const incompleteUserTask = await UserTaskModel.findOne({
      user: user._id,
      task: weightLogTask._id,
      completed: false,
    })

    const userAnswer: UserNumberAnswer = {
      key: "scaleWeight",
      value: weightLbs,
      type: AnswerType.NUMBER,
    }

    let userTask: UserTask
    if (incompleteUserTask) {
      userTask = await this.taskService.completeUserTask({
        _id: incompleteUserTask._id.toString(),
        answers: [userAnswer],
      })
    } else {
      const errorMessage = `No uncompleted weight log task for user: ${
        user._id
      } - Could not record scale reading: ${JSON.stringify(userAnswer)}`
      const message = `[METRIPORT][TIME: ${new Date().toString()}] ${errorMessage}`
      console.log(message)
      Sentry.captureEvent({
        message,
        level: "warning",
      })
      return
    }

    const message = `[METRIPORT][TIME: ${new Date().toString()}] Successfully updated weight for user: ${
      user._id
    } - ${weightLbs}lbs`
    console.log(message)
    Sentry.captureMessage(message)

    // if not a cash pay user, bill for first measurement, and 16th measurement in month
    if (!user.stripeSubscriptionId) {
      console.log(
        `UserService.processWithingsScaleReading: Creating coded encounter for user ${user._id}`
      )
      user = await UserModel.findById(user._id).populate<{
        provider: Provider
      }>("provider")

      const result = await this.candidService.createCodedEncounterForScaleEvent(
        user,
        user.provider,
        user.weights
      )

      if (result === null) {
        console.log(
          " * Scale event did not meet criteria for insurance billing."
        )
      }
    } else {
      console.log(
        "UserService.processWithingsScaleReading: No insurance processing for scale event, user has stripe subscription."
      )
    }

    return { user, userTask }
  }
}

export default UserService<|MERGE_RESOLUTION|>--- conflicted
+++ resolved
@@ -451,7 +451,6 @@
       })
     }
 
-<<<<<<< HEAD
     if (signupPartnerProviderId) {
       const signupPartnerProvider = await SignupPartnerProviderModel.findById(
         signupPartnerProviderId
@@ -481,7 +480,7 @@
         this.faxService.sendFax(payload)
       }
     }
-=======
+
     const subject = "Withings Order Status"
     const text = `
       Name: ${name}
@@ -491,7 +490,6 @@
       Status: ${status}
     `
     await this.emailService.sendEmail(subject, text, ["patients@joinalfie.com"])
->>>>>>> 8aa2661f
 
     console.log(`USER CREATED: ${user._id}`)
 
