--- conflicted
+++ resolved
@@ -4,19 +4,12 @@
 import dayjs from "dayjs"
 import { addDays, isPast } from "date-fns"
 import { calculateScore } from "../PROAnalysis"
-<<<<<<< HEAD
-import { Provider } from "../schema/provider.schema"
+import { Provider, ProviderModel } from "../schema/provider.schema"
 import {
   CreateTaskInput,
   Task,
   TaskModel,
-=======
-import { ProviderModel } from "../schema/provider.schema"
-import {
-  CreateTaskInput,
-  TaskModel,
   TaskQuestion,
->>>>>>> db1d2621
   TaskType,
 } from "../schema/task.schema"
 import {
@@ -32,12 +25,8 @@
   UserTask,
   UserTaskModel,
 } from "../schema/task.user.schema"
-<<<<<<< HEAD
 import { User, UserModel } from "../schema/user.schema"
-=======
-import { UserModel } from "../schema/user.schema"
 import { AnswerType } from "../schema/enums/AnswerType"
->>>>>>> db1d2621
 import AkuteService from "./akute.service"
 import { classifyUser } from "../PROAnalysis/classification"
 import { calculatePatientScores } from "../scripts/calculatePatientScores"
