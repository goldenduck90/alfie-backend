--- conflicted
+++ resolved
@@ -2,7 +2,7 @@
 import { ApolloError } from "apollo-server"
 import config from "config"
 import { addDays, isPast } from "date-fns"
-import { calculateScore } from "../../src/PROAnalysis"
+import { calculateScore } from "../PROAnalysis"
 import { LabModel } from "../schema/lab.schema"
 import { ProviderModel } from "../schema/provider.schema"
 import { CreateTaskInput, TaskModel, TaskType } from "../schema/task.schema"
@@ -85,7 +85,6 @@
       .sort({ highPriority: -1, dueAt: -1, createdAt: 1 })
       .populate("task")
       .populate("user")
-    console.log(userTasks, "?A?SDAS?DA?SD?AD?ASD?")
     return {
       total: userTasksCount,
       limit,
@@ -107,22 +106,30 @@
       if (!userTask) {
         throw new ApolloError(notFound.message, notFound.code)
       }
-      // Find users most recently completed task of the same type
-      const mostRecentTask = await UserTaskModel.findOne({
+      // Find all tasks that match user and task id
+      console.log("userTask", userTask)
+      const mostRecentTask = await UserTaskModel.find({
         user: userTask.user,
-        task: userTask.task,
-        completed: true,
       })
-        .sort({ completedAt: -1 })
-        .lean()
-
+      const mostRecentTaskCompletedBasedOnTaskIdAndToday =
+        mostRecentTask.filter((completedUserTask) => {
+          return (
+            completedUserTask.task.toString() === userTask.task.toString() &&
+            completedUserTask.completed
+          )
+        })
+
+      const sortTasksByCompletedDate =
+        mostRecentTaskCompletedBasedOnTaskIdAndToday.sort((a, b) => {
+          return b.completedAt.getTime() - a.completedAt.getTime()
+        })
+      console.log(sortTasksByCompletedDate, "sortTasksByCompletedDate")
+      const mostRecentTaskCompleted = sortTasksByCompletedDate[0] // most recent task completed
       userTask.completed = true
       userTask.completedAt = new Date()
       userTask.answers = answers
       await userTask.save()
-
-      // console.log(userTask, "?????A?A?A?A?")
-      const score = calculateScore(mostRecentTask, userTask, task.type)
+      const score = calculateScore(mostRecentTaskCompleted, userTask, task.type)
       // calculate score returns an object
       // We need to push the new score onto the users scores array
 
@@ -132,36 +139,11 @@
         await user.save()
       }
 
-<<<<<<< HEAD
       // we can add more types here in a switch to save data to different places
 
       // if the task type is MP_BLUE_CAPSULE we need to assign the user the next task which is MP_BLUE_CAPSULE_2
 
       if (task.type === TaskType.MP_BLUE_CAPSULE) {
-=======
-      const user = await UserModel.findById(userTask.user)
-      user.weights.push(weight)
-      await user.save()
-    }
-    if (task.type === TaskType.NEW_PATIENT_INTAKE_FORM) {
-      console.log("NEW_PATIENT_INTAKE_FORM")
-      const user = await UserModel.findById(userTask.user)
-      const pharmacyId = answers.find((a) => a.key === "pharmacyLocation").value
-      const patientId = user?.akutePatientId
-      if (pharmacyId) {
-        await akuteService.createPharmacyListForPatient(
-          pharmacyId,
-          patientId,
-          true
-        )
-        user.pharmacyLocation = pharmacyId
-      }
-      const labId = answers.find((a) => a.key === "labCorpLocation").value
-      user.labLocation = labId
-
-      const hasRequiredLabs = answers.find((a) => a.key === "hasRequiredLabs")
-      if (hasRequiredLabs && hasRequiredLabs.value === "true") {
->>>>>>> 8225a10e
         const newTaskInput: CreateUserTaskInput = {
           taskType: TaskType.MP_BLUE_CAPSULE_2,
           userId: userTask.user.toString(),
