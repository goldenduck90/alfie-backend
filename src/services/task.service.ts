--- conflicted
+++ resolved
@@ -2,7 +2,6 @@
 import { ApolloError } from "apollo-server"
 import config from "config"
 import { addDays, isPast } from "date-fns"
-import { calculateScore } from "../PROAnalysis"
 import { LabModel } from "../schema/lab.schema"
 import { ProviderModel } from "../schema/provider.schema"
 import { CreateTaskInput, TaskModel, TaskType } from "../schema/task.schema"
@@ -13,7 +12,7 @@
   GetUserTasksInput,
   UpdateUserTaskInput,
   UserTask,
-  UserTaskModel
+  UserTaskModel,
 } from "../schema/task.user.schema"
 import { UserModel } from "../schema/user.schema"
 import AkuteService from "./akute.service"
@@ -73,7 +72,6 @@
     })
       .where(where)
       .countDocuments()
-
     if (userTasksCount === 0) {
       throw new ApolloError(noTasks.message, noTasks.code)
     }
@@ -130,16 +128,6 @@
   }
 
   async completeUserTask(input: CompleteUserTaskInput) {
-<<<<<<< HEAD
-    try {
-      const { notFound } = config.get("errors.tasks") as any
-      const { _id, answers } = input
-      const userTask = await UserTaskModel.findById(_id)
-      const task = await TaskModel.findById(userTask.task)
-      const user = await UserModel.findById(userTask.user)
-      if (!userTask) {
-        throw new ApolloError(notFound.message, notFound.code)
-=======
     const { notFound } = config.get("errors.tasks") as any
     const { _id, answers } = input
     const userTask = await UserTaskModel.findById(_id)
@@ -221,48 +209,15 @@
       const newTaskInput: CreateUserTaskInput = {
         taskType: TaskType.MP_BLUE_CAPSULE_2,
         userId: userTask.user.toString(),
->>>>>>> fc46e538
-      }
-      // Find all tasks that match user and task id
-      console.log("userTask", userTask)
-      const mostRecentTask = await UserTaskModel.find({
-        user: userTask.user,
-      })
-      const mostRecentTaskCompletedBasedOnTaskIdAndToday =
-        mostRecentTask.filter((completedUserTask) => {
-          return (
-            completedUserTask.task.toString() === userTask.task.toString() &&
-            completedUserTask.completed
-          )
-        })
-
-      const sortTasksByCompletedDate =
-        mostRecentTaskCompletedBasedOnTaskIdAndToday.sort((a, b) => {
-          return b.completedAt.getTime() - a.completedAt.getTime()
-        })
-      console.log(sortTasksByCompletedDate, "sortTasksByCompletedDate")
-      const mostRecentTaskCompleted = sortTasksByCompletedDate[0] // most recent task completed
-      userTask.completed = true
-      userTask.completedAt = new Date()
-      userTask.answers = answers
-      await userTask.save()
-      const score = calculateScore(mostRecentTaskCompleted, userTask, task.type)
-      // calculate score returns an object
-      // We need to push the new score onto the users scores array
-
-      if (score) {
-        console.log(score, "score")
-        user.score.push(score)
-        await user.save()
-      }
-
-<<<<<<< HEAD
-      // we can add more types here in a switch to save data to different places
-
-      // if the task type is MP_BLUE_CAPSULE we need to assign the user the next task which is MP_BLUE_CAPSULE_2
-
-      if (task.type === TaskType.MP_BLUE_CAPSULE) {
-=======
+      }
+      await this.assignTaskToUser(newTaskInput)
+    }
+    if (task.type === TaskType.DAILY_METRICS_LOG) {
+      const weight = {
+        date: new Date(),
+        value: answers.find((a) => a.key === "weightInLbs").value,
+      }
+
       const user = await UserModel.findById(userTask.user)
       user.weights.push(weight)
       await user.save()
@@ -283,101 +238,65 @@
       user.labLocation = labId
       const hasRequiredLabs = answers.find((a) => a.key === "hasRequiredLabs")
       if (hasRequiredLabs && hasRequiredLabs.value === "true") {
->>>>>>> fc46e538
         const newTaskInput: CreateUserTaskInput = {
-          taskType: TaskType.MP_BLUE_CAPSULE_2,
+          taskType: TaskType.SCHEDULE_APPOINTMENT,
           userId: userTask.user.toString(),
         }
         await this.assignTaskToUser(newTaskInput)
-      }
-      if (task.type === TaskType.DAILY_METRICS_LOG) {
-        const weight = {
-          date: new Date(),
-          value: answers.find((a) => a.key === "weightInLbs").value,
-        }
-        user.weights.push(weight)
-        await user.save()
-      }
-      if (task.type === TaskType.NEW_PATIENT_INTAKE_FORM) {
-        console.log("NEW_PATIENT_INTAKE_FORM")
-        const pharmacyId = answers.find(
-          (a) => a.key === "pharmacyLocation"
-        ).value
-        const patientId = user?.akutePatientId
-        // If there is no pharmacyId or patientId, we can't continue without creating a pharmacyListForPatient
-        if (!pharmacyId) {
-          await akuteService.createPharmacyListForPatient(
-            pharmacyId,
-            patientId,
-            true
+      } else {
+        try {
+          // get user provider
+          const provider = await ProviderModel.findById(user.provider)
+
+          // get labcorp location fax number
+          const locationId = answers.find(
+            (a) => a.key === "labCorpLocation"
+          ).value
+          const labCorpLocation = await LabModel.findById(locationId)
+          const faxNumber = labCorpLocation.faxNumber
+
+          // calculate bmi
+          const bmi =
+            (user.weights[0].value /
+              user.heightInInches /
+              user.heightInInches) *
+            703.071720346
+
+          // create pdf
+          const pdfBuffer = await this.pdfService.createLabOrderPdf({
+            patientFullName: user.name,
+            providerFullName: `${provider.firstName} ${provider.lastName}`,
+            providerNpi: provider.npi,
+            patientDob: user.dateOfBirth,
+            icdCode: 27 < bmi && bmi < 30 ? "E66.3" : "E66.9",
+          })
+
+          // send fax to labcorp location
+          const faxResult = await this.faxService.sendFax({
+            faxNumber,
+            pdfBuffer,
+          })
+
+          console.log(faxResult, `faxResult for user: ${user.id}`)
+          Sentry.captureMessage(
+            `faxResult: ${JSON.stringify(faxResult)} for user: ${user.id}`
           )
-
-          user.pharmacyLocation = pharmacyId
-        }
-        const hasRequiredLabs = answers.find((a) => a.key === "hasRequiredLabs")
-        if (hasRequiredLabs && hasRequiredLabs.value === "true") {
-          const newTaskInput: CreateUserTaskInput = {
-            taskType: TaskType.SCHEDULE_APPOINTMENT,
-            userId: userTask.user.toString(),
-          }
-          await this.assignTaskToUser(newTaskInput)
-        } else {
-          try {
-            // get user provider
-            const provider = await ProviderModel.findById(user.provider)
-
-            // get labcorp location fax number
-            const locationId = answers.find(
-              (a) => a.key === "labCorpLocation"
-            ).value
-            const labCorpLocation = await LabModel.findById(locationId)
-            const faxNumber = labCorpLocation.faxNumber
-
-            // calculate bmi
-            const bmi =
-              (user.weights[0].value /
-                user.heightInInches /
-                user.heightInInches) *
-              703.071720346
-
-            // create pdf
-            const pdfBuffer = await this.pdfService.createLabOrderPdf({
-              patientFullName: user.name,
-              providerFullName: `${provider.firstName} ${provider.lastName}`,
-              providerNpi: provider.npi,
-              patientDob: user.dateOfBirth,
-              icdCode: 27 < bmi && bmi < 30 ? "E66.3" : "E66.9",
-            })
-
-            // send fax to labcorp location
-            const faxResult = await this.faxService.sendFax({
-              faxNumber,
-              pdfBuffer,
-            })
-
-            console.log(faxResult, `faxResult for user: ${user.id}`)
-            Sentry.captureMessage(
-              `faxResult: ${JSON.stringify(faxResult)} for user: ${user.id}`
-            )
-          } catch (error) {
-            console.log(`error with faxResult for user: ${user.id}`, error)
-            Sentry.captureException(error, {
-              tags: {
-                userId: user.id,
-                patientId: user.akutePatientId,
-              },
-            })
-          }
-        }
-
-        await user.save()
-      }
-
-      return {
-        ...userTask.toObject(),
-      }
-    } catch (error) {
-      console.log(error)
+        } catch (error) {
+          console.log(`error with faxResult for user: ${user.id}`, error)
+          Sentry.captureException(error, {
+            tags: {
+              userId: user.id,
+              patientId: user.akutePatientId,
+            },
+          })
+        }
+      }
+
+      await user.save()
+    }
+
+    return {
+      ...userTask.toObject(),
     }
   }
 
