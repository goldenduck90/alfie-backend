import {
  CompleteUserTaskInput,
  CreateUserTaskInput,
  CreateUserTasksInput,
  GetUserTasksInput,
  UpdateUserTaskInput,
  UserTask,
  UserTaskModel,
} from "../schema/task.user.schema"
import { CreateTaskInput, TaskModel, TaskType } from "../schema/task.schema"
import { ApolloError } from "apollo-server"
import config from "config"
import EmailService from "./email.service"
import { UserModel } from "../schema/user.schema"
import { addDays, isPast } from "date-fns"
import { ProviderModel } from "../schema/provider.schema"
<<<<<<< HEAD
import FaxService from "./fax.service"
import PDFService from "./pdf.service"
import { LabModel } from "../schema/lab.schema"
=======
import AkuteService from "./akute.service"
import AppointmentService from "./appointment.service"

const akuteService = new AkuteService()
const appointmentsService = new AppointmentService()
>>>>>>> 2182069d
class TaskService extends EmailService {
  private pdfService: PDFService
  private faxService: FaxService

  constructor() {
    super()
    this.pdfService = new PDFService()
    this.faxService = new FaxService()
  }

  async createTask(input: CreateTaskInput) {
    const { name, type, interval } = input

    const task = await TaskModel.create({
      name,
      type,
      interval,
    })

    return task
  }

  async getTask(id: string) {
    const task = await TaskModel.findById(id)
    return task
  }

  async getUserTask(id: string, userId?: string) {
    const { notFound, notPermitted } = config.get("errors.tasks") as any
    const userTask = await UserTaskModel.findById(id)
    if (!userTask) {
      throw new ApolloError(notFound.message, notFound.code)
    }

    if (userId && userTask.user.toString() !== userId) {
      throw new ApolloError(notPermitted.message, notPermitted.code)
    }

    return userTask
  }

  async getUserTasks(userId: string, input: GetUserTasksInput) {
    const { limit, offset, completed } = input
    const { noTasks } = config.get("errors.tasks") as any
    const where = { ...(completed !== undefined && { completed }) }

    const userTasksCount = await UserTaskModel.find({
      user: userId,
    })
      .where(where)
      .countDocuments()
    if (userTasksCount === 0) {
      throw new ApolloError(noTasks.message, noTasks.code)
    }

    const userTasks = await UserTaskModel.find({ user: userId })
      .where(where)
      .skip(offset)
      .limit(limit)
      .sort({ highPriority: -1, dueAt: -1, createdAt: 1 })
      .populate("task")
      .populate("user")
    console.log(userTasks, "userTasks")
    return {
      total: userTasksCount,
      limit,
      offset,
      userTasks: userTasks.map((userTask) => ({
        ...userTask.toObject(),
        ...(userTask.dueAt && { pastDue: isPast(userTask.dueAt) }),
      })),
    }
  }

  async completeUserTask(input: CompleteUserTaskInput) {
    const { notFound } = config.get("errors.tasks") as any
    const { _id, answers } = input
    const userTask = await UserTaskModel.findById(_id)
    if (!userTask) {
      throw new ApolloError(notFound.message, notFound.code)
    }

    userTask.completed = true
    userTask.completedAt = new Date()
    userTask.answers = answers
    await userTask.save()

    const task = await TaskModel.findById(userTask.task)
    // we can add more types here in a switch to save data to different places
    if (task.type === TaskType.DAILY_METRICS_LOG) {
      const weight = {
        date: new Date(),
        value: answers.find((a) => a.key === "weightInLbs").value,
      }

      const user = await UserModel.findById(userTask.user)
      user.weights.push(weight)
      await user.save()
    }
    if (task.type === TaskType.NEW_PATIENT_INTAKE_FORM) {
      console.log("NEW_PATIENT_INTAKE_FORM")
      // If the task type is NEW_PATIENT_INTAKE_FORM and hasRequiredLabs is true, we want to create a new task for the patient to schedule their first appointment
      // We also want to store the pharmacyLocation from the input onto the user table
      // We also want to set the akute pharmacy id using this endpoint https://developer.akutehealth.com/?http#post_pharmacy we will want to set the key set_as_primary to true
      // {
      //   "patient_id": "string",
      //    "external_patient_id": "string",
      //    "pharmacy_id": "string",
      //    "set_as_primary": "boolean"
      // }
      const user = await UserModel.findById(userTask.user)
      const getAppointment = await appointmentsService.getAppointments(
        user._id,
        100
      )
      console.log(getAppointment, "getAppointment")
      const appointment = getAppointment.appointments[0]

      user.meetingUrl = appointment.location
      await user.save()
    }
    if (task.type === TaskType.NEW_PATIENT_INTAKE_FORM) {
      const user = await UserModel.findById(userTask.user)
      const pharmacyId = answers.find((a) => a.key === "pharmacyLocation").value
      const patientId = user?.akutePatientId
      await akuteService.createPharmacyListForPatient(
        pharmacyId,
        patientId,
        true
      )
      const updatedUser = await UserModel.findByIdAndUpdate(userTask.user, {
        pharmacyLocation: pharmacyId,
      })

      const hasRequiredLabs = answers.find((a) => a.key === "hasRequiredLabs")
      if (hasRequiredLabs && hasRequiredLabs.value === "true") {
        const newTaskInput: CreateUserTaskInput = {
          taskType: TaskType.SCHEDULE_APPOINTMENT,
          userId: userTask.user.toString(),
        }
        await this.assignTaskToUser(newTaskInput)
      } else {
        // get user provider
        const user = await UserModel.findById(userTask.user)
        const provider = await ProviderModel.findById(user.provider)

        // get labcorp location fax number
        const locationId = answers.find(
          (a) => a.key === "labCorpLocation"
        ).value
        const labCorpLocation = await LabModel.findById(locationId)
        const faxNumber = labCorpLocation.faxNumber

        // calculate bmi
        const bmi =
          (user.weights[0].value / user.heightInInches / user.heightInInches) *
          703.071720346

        // create pdf
        const pdfBuffer = await this.pdfService.createLabOrderPdf({
          patientFullName: user.name,
          providerFullName: `${provider.firstName} ${provider.lastName}`,
          providerNpi: provider.npi,
          patientDob: user.dateOfBirth,
          icdCode: 27 < bmi && bmi < 30 ? "E66.3" : "E66.9",
        })

        // send fax to labcorp location
        const faxResult = await this.faxService.sendFax({
          faxNumber,
          pdfBuffer,
        })

        console.log(faxResult, `faxResult for user: ${user.id}`)

        // once akute hits webhook with results, we'll create a schedule appointment task.
      }
    }

    return {
      ...userTask.toObject(),
    }
  }

  async bulkAssignTasksToUser(input: CreateUserTasksInput) {
    const { alreadyAssigned, notFound, userNotFound } = config.get(
      "errors.tasks"
    ) as any
    const { userId, taskTypes } = input
    const user = await UserModel.findById(userId)
    if (!user) {
      throw new ApolloError(userNotFound.message, userNotFound.code)
    }

    const tasks = await TaskModel.find({ type: { $in: taskTypes } })
      .where({ completed: false })
      .lean()
    if (tasks.length !== taskTypes.length) {
      throw new ApolloError(notFound.message, notFound.code)
    }
    const taskIds = tasks.map((task) => task._id)

    const userTasks = await UserTaskModel.find({
      user: userId,
      task: { $in: taskIds },
    })

    const newTasks: Omit<UserTask, "_id" | "completed">[] = tasks.reduce(
      (filtered: Omit<UserTask, "_id" | "completed">[], task) => {
        const existingTask = userTasks.find(
          (userTask) => userTask.task.toString() === task._id.toString()
        )

        if (!existingTask || (existingTask && task.canHaveMultiple)) {
          filtered.push({
            user: userId,
            task: task._id,
            ...(task.daysTillDue && {
              dueAt: addDays(new Date(), task.daysTillDue),
            }),
            highPriority: task.highPriority,
            lastNotifiedUserAt: task.notifyWhenAssigned
              ? new Date()
              : undefined,
            archived: false,
          })
        }

        return filtered
      },
      []
    )
    if (!newTasks.length) {
      throw new ApolloError(alreadyAssigned.message, alreadyAssigned.code)
    }

    const newUserTasks = await UserTaskModel.create(newTasks)

    return newUserTasks.map((userTask) => ({
      ...userTask.toObject(),
      ...(userTask.dueAt && { pastDue: false }),
    }))
  }

  async assignTaskToUser(input: CreateUserTaskInput) {
    const { alreadyAssigned, notFound, userNotFound } = config.get(
      "errors.tasks"
    ) as any
    const { userId, taskType } = input

    const task = await TaskModel.find().findByType(taskType).lean()
    if (!task) {
      throw new ApolloError(notFound.message, notFound.code)
    }

    const existingUserTask = await UserTaskModel.find().findUserTask(
      userId,
      task._id
    )
    if (
      existingUserTask &&
      !task.canHaveMultiple &&
      !existingUserTask.completed
    ) {
      throw new ApolloError(alreadyAssigned.message, alreadyAssigned.code)
    }

    const user = await UserModel.findById(userId)
    if (!user) {
      throw new ApolloError(userNotFound.message, userNotFound.code)
    }

    const newTask = await UserTaskModel.create({
      user: userId,
      task: task._id,
      dueAt: task.daysTillDue
        ? addDays(new Date(), task.daysTillDue)
        : undefined,
      highPriority: task.highPriority,
      lastNotifiedUserAt: task.notifyWhenAssigned ? new Date() : undefined,
    })

    await newTask.populate("user")
    await newTask.populate("task")

    if (task.notifyWhenAssigned) {
      await this.sendTaskAssignedEmail({
        email: user.email,
        taskName: task.name,
        taskId: newTask._id,
        taskType: task.type,
        dueAt: newTask.dueAt,
      })
    }

    return {
      ...newTask.toObject(),
      ...(newTask.dueAt && { pastDue: false }),
    }
  }
  async getAllTasks() {
    try {
      const tasks = await TaskModel.find()
      console.log(tasks)
      return tasks
    } catch (error) {
      console.log(error)
    }
  }
  async getAllUserTasks() {
    try {
      const userTasks = await UserTaskModel.find()
      return userTasks
    } catch (error) {
      console.log(error)
    }
  }
  async getAllUserTasksByUserId(userId: string) {
    try {
      const userTasks: any = await UserTaskModel.find({ user: userId })
        .populate("task")
        .populate("user")
      // console.log(userTasks)
      const providerId = userTasks[0]?.user.provider.toHexString()
      const lookUpProviderEmail = await ProviderModel.findOne({
        _id: providerId,
      })
      const arrayOfUserTasksWithProviderEmail = userTasks.map((task: any) => {
        return {
          ...task.toObject(),
          providerEmail: lookUpProviderEmail.email,
        }
      })
      console.log(
        arrayOfUserTasksWithProviderEmail,
        "arrayOfUserTasksWithProviderEmail"
      )
      return arrayOfUserTasksWithProviderEmail
    } catch (error) {
      console.log(error)
    }
  }
  async archiveTask(taskId: string) {
    try {
      const task = await UserTaskModel.findById(taskId)
      if (!task) {
        throw new ApolloError("Task not found", "404")
      }
      task.archived = true
      await task.save()
      return task
    } catch (error) {
      console.log(error)
    }
  }
  async updateTask(taskId: string, input: UpdateUserTaskInput) {
    try {
      const task = await UserTaskModel.findById(taskId)
      if (!task) {
        throw new ApolloError("Task not found", "404")
      }
      const { lastNotifiedUserAt } = input
      task.lastNotifiedUserAt = lastNotifiedUserAt
      await task.save()
      return task
    } catch (error) {
      console.log(error)
    }
  }
}

export default TaskService<|MERGE_RESOLUTION|>--- conflicted
+++ resolved
@@ -14,17 +14,15 @@
 import { UserModel } from "../schema/user.schema"
 import { addDays, isPast } from "date-fns"
 import { ProviderModel } from "../schema/provider.schema"
-<<<<<<< HEAD
 import FaxService from "./fax.service"
 import PDFService from "./pdf.service"
 import { LabModel } from "../schema/lab.schema"
-=======
 import AkuteService from "./akute.service"
 import AppointmentService from "./appointment.service"
 
 const akuteService = new AkuteService()
 const appointmentsService = new AppointmentService()
->>>>>>> 2182069d
+
 class TaskService extends EmailService {
   private pdfService: PDFService
   private faxService: FaxService
