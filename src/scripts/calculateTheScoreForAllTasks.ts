--- conflicted
+++ resolved
@@ -1,17 +1,3 @@
-<<<<<<< HEAD
-import { UserTaskModel } from "./../schema/task.user.schema"
-// get all userTasks that are completed from the UserTaskModel and group them by task
-const hungerPercentile: any = {
-  45: "25th",
-  64: "50th",
-  83: "75th",
-  100: "90-95th",
-}
-function calculateSingleMPHunger(currentTask: any, task: any) {
-  console.log(currentTask, "currentTask")
-  const currentHungerLevel1Hour = Number(
-    currentTask.answers.find((answer: any) => answer.key === "hungerLevel1Hour")
-=======
 import { UserTask, UserTaskModel } from "./../schema/task.user.schema"
 // get all userTasks that are completed from the UserTaskModel and group them by task
 // const hungerPercentile: any = {
@@ -24,42 +10,10 @@
   console.log(currentTask, "currentTask")
   const currentHungerLevel1Hour = Number(
     currentTask.answers.find((answer) => answer.key === "hungerLevel1Hour")
->>>>>>> d8a2b808
       ?.value
   )
 
   const currentHungerLevel30Mins = Number(
-<<<<<<< HEAD
-    currentTask.answers.find(
-      (answer: any) => answer.key === "hungerLevel30Mins"
-    )?.value
-  )
-  const score = currentHungerLevel1Hour - currentHungerLevel30Mins
-  const increased = score > 0
-  const message = `Your hunger level has ${
-    increased ? "increased" : "decreased"
-  } by ${score}`
-  const percentile1hour =
-    currentHungerLevel1Hour <= 45
-      ? "25"
-      : currentHungerLevel1Hour <= 64
-      ? "50"
-      : currentHungerLevel1Hour <= 83
-      ? "75"
-      : currentHungerLevel1Hour <= 100
-      ? "90"
-      : "95"
-  const percentile30mins =
-    currentHungerLevel30Mins <= 45
-      ? "25"
-      : currentHungerLevel30Mins <= 64
-      ? "50"
-      : currentHungerLevel30Mins <= 83
-      ? "75"
-      : currentHungerLevel30Mins <= 100
-      ? "90"
-      : "95"
-=======
     currentTask.answers.find((answer) => answer.key === "hungerLevel30Mins")
       ?.value
   )
@@ -88,7 +42,6 @@
   //     : currentHungerLevel30Mins <= 100
   //     ? "90"
   //     : "95"
->>>>>>> d8a2b808
   return {
     twoHour: Number(currentHungerLevel1Hour),
     thirtyMins: Number(currentHungerLevel30Mins),
@@ -103,11 +56,7 @@
     // console.log(allTasks, "allTasks")
     // calculate the score for each task
     const scores = allTasks.map((task) => {
-<<<<<<< HEAD
-      return calculateSingleMPHunger(task, task.task)
-=======
       return calculateSingleMPHunger(task)
->>>>>>> d8a2b808
     })
     console.log(JSON.stringify(scores))
     return allTasks
